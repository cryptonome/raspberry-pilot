#!/usr/bin/env python
import os
import zmq
import time
import json
import joblib
import gc
import numpy as np

INPUTS = 78
OUTPUTS = 9
MODEL_VERSION = 'F'
MODEL_NAME = ''

output_scaler = joblib.load(os.path.expanduser('models/GRU_MinMax_tanh_%d_output_%s.scaler' % (OUTPUTS, MODEL_VERSION)))
vehicle_scaler = joblib.load(os.path.expanduser('models/GRU_MinMax_tanh_%d_vehicle_%s.scaler' % (12, MODEL_VERSION)))
camera_scaler = joblib.load(os.path.expanduser('models/GRU_MinMax_tanh_%d_camera_%s.scaler' % (32, MODEL_VERSION)))

from selfdrive.kegman_conf import kegman_conf
from selfdrive.services import service_list
from selfdrive.car.honda.values import CAR
from enum import Enum
from cereal import log, car
from setproctitle import setproctitle
from common.params import Params, put_nonblocking
from common.profiler import Profiler
from tensorflow.python.keras.models import load_model 
import tensorflow as tf
import sentry_sdk
sentry_sdk.init(
    "https://2c6d54c342d14b4a9f3c2fc62a87def6@o445390.ingest.sentry.io/5473328",
    traces_sample_rate=1
)


setproctitle('transcoderd')

params = Params()
profiler = Profiler(False, 'transcoder')

BIT_MASK = [1, 128, 64, 32, 8, 4, 2, 8, 
            1, 128, 64, 32, 8, 4, 2, 8, 
            1, 128, 64, 32, 8, 4, 2, 8, 
            1, 128, 64, 32, 8, 4, 2, 8] 

history_rows = [2,5]
fingerprint = np.zeros((1, 4), dtype=np.int)

OUTPUT_ROWS = 15
MAX_CENTER_OPPOSE = np.reshape(np.arange(15) * 200, (OUTPUT_ROWS,1))

lo_res_data = np.zeros((2,1, 5, INPUTS-6))
hi_res_data = np.zeros((2,1, 50, 12))

tf.config.threading.set_inter_op_parallelism_threads(2)
tf.config.threading.set_intra_op_parallelism_threads(8)

for filename in os.listdir('models/'):
  if filename[-5:] == '.hdf5':
    if os.path.exists('models/models.json'):
      with open('models/models.json', 'r') as f:
        models = []
        for md in json.load(f)['models']:
          models.append(load_model(os.path.expanduser('models/%s' % md)))
          models[-1] = tf.function(models[-1].predict_step)
          model_output = models[-1]([hi_res_data[0,:,-round(history_rows[0]*6.6666667):,:6], lo_res_data[0,:,-history_rows[0]:,:-16],lo_res_data[0,:,-history_rows[0]:,-16:-8], lo_res_data[0,:,-history_rows[0]:,-8:], fingerprint, \
                                     hi_res_data[1,:,-round(history_rows[1]*6.6666667):,:6], lo_res_data[1,:,-history_rows[1]:,:-16],lo_res_data[1,:,-history_rows[1]:,-16:-8], lo_res_data[1,:,-history_rows[1]:,-8:], fingerprint])
          print("loaded %s" % md)
      break
    elif MODEL_NAME == '':
      MODEL_NAME = filename
      models = [load_model(os.path.expanduser('models/%s' % (MODEL_NAME)))]
      history_rows = [models[-1].layers[0].input.shape[1]]
    else:
      print("\n\n   More than one model found!  Exiting!\n\n")
      exit()

os.system("pkill -f controlsd")
os.system("taskset -a --cpu-list 2,3 python ~/raspilot/selfdrive/controls/controlsd.py &")
os.system("pkill -f dashboard")
<<<<<<< HEAD
os.system("taskset -a --cpu-list 4,5 python ~/raspilot/dashboard.py &")
#os.system("bash ~/raspilot/fix_niceness.sh")
=======
os.system("taskset -a --cpu-list 2,3 python ~/raspilot/dashboard.py &")
>>>>>>> f482c869

def dump_sock(sock, wait_for_one=False):
  if wait_for_one:
    sock.recv()
  while 1:
    try:
      sock.recv(zmq.NOBLOCK)
    except zmq.error.Again:
      break

def pub_sock(port, addr="*"):
  context = zmq.Context.instance()
  sock = context.socket(zmq.PUB)
  sock.bind("tcp://%s:%d" % (addr, port))
  return sock

def sub_sock(port, poller=None, addr="127.0.0.1", conflate=False, timeout=None):
  context = zmq.Context.instance()
  sock = context.socket(zmq.SUB)
  if conflate:
    sock.setsockopt(zmq.CONFLATE, 1)
  sock.connect("tcp://%s:%d" % (addr, port))
  sock.setsockopt(zmq.SUBSCRIBE, b"")

  if timeout is not None:
    sock.RCVTIMEO = timeout

  if poller is not None:
    poller.register(sock, zmq.POLLIN)
  return sock

def tri_blend(l_prob, r_prob, lr_prob, tri_value, minimize=False):
  center = tri_value[:,0:1]
  left = l_prob * tri_value[:,1:2] + (1 - l_prob) * center
  right = r_prob * tri_value[:,2:3] + (1 - r_prob) * center
  if minimize:
    abs_left = np.clip(np.sum(np.absolute(left)), 0, 500)
    abs_right = np.clip(np.sum(np.absolute(right)), 0, 500)
    centers = [(abs_right * left + abs_left * right) / (abs_left + abs_right), tri_value[:,1:2], tri_value[:,2:3]]
  else:
    centers = [0.5 * left + 0.5 * right, tri_value[:,1:2], tri_value[:,2:3]]
  return centers

def update_calibration(calibration, inputs, cal_col, cs):
  cal_speed = cs.vEgo * 0.00001
  far_left_factor = min(cal_speed, cs.camFarLeft.parm4)
  far_right_factor = min(cal_speed, cs.camFarRight.parm4)
  left_factor = min(cal_speed, cs.camLeft.parm4)
  right_factor = min(cal_speed, cs.camRight.parm4)
  cal_factor[0][(cal_col[0] == 1)] = [cal_speed,cal_speed,cal_speed,cal_speed,cal_speed,cal_speed]
  cal_factor[1][(cal_col[1] == 1)] = [far_left_factor,far_left_factor,far_left_factor,far_right_factor,far_right_factor,far_right_factor,left_factor,left_factor,left_factor,right_factor,right_factor,right_factor]
  for i in range(2):
    try:
      calibration[i] += (cal_factor[i][(cal_col[i] == 1)] * (inputs[i][(cal_col[i] == 1)] - calibration[i]))
    except:
      print(i)
  return cal_factor

gernPath = pub_sock(service_list['pathPlan'].port)
carState = sub_sock(service_list['carState'].port, conflate=False)

frame_count = 1
dashboard_count = 0
lane_width = 0
half_width = 0
width_trim = 0
angle_bias = 0
total_offset = 0.0
advanceSteer = 1
accel_limit = np.arange(15, dtype=np.float) / 7.5
#one_deg_per_sec = np.ones((OUTPUT_ROWS,1)) / 15
left_center = np.zeros((OUTPUT_ROWS))
right_center = np.zeros((OUTPUT_ROWS))
calc_center = [np.zeros((3,OUTPUT_ROWS)),np.zeros((3,OUTPUT_ROWS))]
#left_center = np.zeros((OUTPUT_ROWS,1))
#right_center = np.zeros((OUTPUT_ROWS,1))
#calc_center = [np.zeros((3,OUTPUT_ROWS,1)),np.zeros((3,OUTPUT_ROWS,1))]
super_center = np.zeros((OUTPUT_ROWS))
smooth_center = np.zeros((OUTPUT_ROWS))
fast_angles = np.zeros((OUTPUT_ROWS,1))
#center_limit = np.reshape(0.5 * np.arange(OUTPUT_ROWS) + 10,(OUTPUT_ROWS,1))
accel_counter = 0   
upper_limit = 0
lower_limit = 0
lr_prob_prev = 0
lr_prob_prev_prev = 0
center_rate_prev = 0
calc_center_prev = calc_center
angle_factor = 1.0
angle_speed = 3
projected_rate = np.arange(0., 0.10066667,0.0066666)[1:]
print(projected_rate)
use_discrete_angle = True
use_optimize = True
use_minimize = True

execution_time_avg = 0.027
time_factor = 1.0
lateral_offset = 0
calibration_factor = 1.0
angle_limit = 0.0
next_params_distance = 133000.0
distance_driven = 0.0
steer_override_timer = 0

model_output = None
start_time = 0

os.system("taskset -a -cp --cpu-list 2,3 %d" % os.getpid())

#['Civic','CRV_5G','Accord_15','Insight', 'Accord']
for md in range(len(models)):
  model_output = models[md]([hi_res_data[0,:,-round(history_rows[0]*6.6666667):,:6], lo_res_data[0,:,-history_rows[0]:,:-16],lo_res_data[0,:,-history_rows[0]:,-16:-8], lo_res_data[0,:,-history_rows[0]:,-8:], fingerprint, \
                             hi_res_data[1,:,-round(history_rows[1]*6.6666667):,:6], lo_res_data[1,:,-history_rows[1]:,:-16],lo_res_data[1,:,-history_rows[1]:,-16:-8], lo_res_data[1,:,-history_rows[1]:,-8:], fingerprint])  

print(model_output)
while model_output[0].shape[2] > output_scaler.data_max_.shape[0]:
  output_scaler.data_max_ = np.concatenate((output_scaler.data_max_[:1], output_scaler.data_max_),axis=0)
  output_scaler.data_min_ = np.concatenate((output_scaler.data_min_[:1], output_scaler.data_min_),axis=0)
  output_scaler.data_range_ = np.concatenate((output_scaler.data_range_[:1], output_scaler.data_range_),axis=0)
  output_scaler.min_ = np.concatenate((output_scaler.min_[:1], output_scaler.min_),axis=0)
  output_scaler.scale_ = np.concatenate((output_scaler.scale_[:1], output_scaler.scale_),axis=0)
from sklearn.preprocessing import MinMaxScaler, QuantileTransformer, StandardScaler, normalize, MaxAbsScaler

output_scaler = np.array(output_scaler.data_max_)
vehicle_scaler = np.array(1/vehicle_scaler.data_max_)
camera_scaler = np.array(1/camera_scaler.data_max_)

path_send = log.Event.new_message()
path_send.init('pathPlan')
gernPath.send(path_send.to_bytes())
path_send = log.Event.new_message()
path_send.init('pathPlan')

car_params = car.CarParams.from_bytes(params.get('CarParams', True))

if car_params.carFingerprint == CAR.CIVIC_BOSCH:
  index_finger = 0
elif car_params.carFingerprint in [CAR.CRV_5G, CAR.CRV_HYBRID]:
  index_finger = 1
elif car_params.carFingerprint in [CAR.ACCORD_15, CAR.ACCORD, CAR.ACCORDH]:
  index_finger = 2
elif car_params.carFingerprint == CAR.INSIGHT:
  index_finger = 3

fingerprint[:,index_finger] = 1

l_prob = 0.0
r_prob = 0.0
lateral_adjust = 0
frame = 0
dump_sock(carState, True)

calibration_items = [['angle_steers','lateral_accelleration','yaw_rate_can','angle_steers2','lateral_accelleration2','yaw_rate_can2'],['far_left_1','far_left_7','far_left_9','far_right_1','far_right_7','far_right_9','left_1','left_7','left_9','right_1','right_7','right_9']]
all_items = [['v_ego','angle_steers','lateral_accelleration','angle_rate', 'angle_rate_eps', 'yaw_rate_can','v_ego','long_accel', 'lane_width','angle_steers2','lateral_accelleration2','yaw_rate_can2'],['l_blinker','r_blinker',
            'left_missing','l6b_6','l6b_6','l6b_6','l6b_6','l6b_6','l6b_6','l8b_8',
            'far_left_missing','fl6b_6','fl6b_6','fl6b_6','fl6b_6','fl6b_6','fl6b_6','fl8b_8',
            'right_missing','r6b_6','r6b_6','r6b_6','r6b_6','r6b_6','r6b_6','r8b_8',
            'far_right_missing','fr6b_6','fr6b_6','fr6b_6','fr6b_6','fr6b_6','fr6b_6','fr8b_8',
            'far_left_10', 'far_left_2',  'far_left_1',  'far_left_3',  'far_left_4',  'far_left_5',  'far_left_7',  'far_left_9',  
            'far_right_10','far_right_2', 'far_right_1', 'far_right_3', 'far_right_4', 'far_right_5', 'far_right_7', 'far_right_9', 
            'left_10',     'left_2',      'left_1',      'left_3',      'left_4',      'left_5',      'left_7',      'left_9',      
            'right_10',    'right_2',     'right_1',     'right_3',     'right_4',     'right_5',     'right_7',     'right_9']]
cal_col = [np.zeros((len(all_items[0])),dtype=np.int),np.zeros((len(all_items[1])),dtype=np.int)]
cal_factor = [np.zeros((len(all_items[0])),dtype=np.float),np.zeros((len(all_items[1])),dtype=np.float)]
for i in range(2):
  for col in range(len(all_items[i])):
    cal_col[i][col] = 1 if all_items[i][col] in calibration_items[i] else 0

adj_items =  ['far_left_2','far_right_2','left_2','right_2']
adj_col = np.zeros((len(adj_items)),dtype=np.int)
for col in range(len(adj_items)):
  adj_col[col] = all_items[1].index(adj_items[col])

kegtime_prev = 0
angle_speed_count = model_output[0].shape[2] - 7
  
calibrated = True
calibration_data = params.get("CalibrationParams")
if not calibration_data is None:
  calibration_data =  json.loads(calibration_data)
  calibration = np.array(calibration_data['calibration'])
if calibration_data is None or len(calibration) != (len(calibration_items[0]) + len(calibration_items[1])):
  calibration = [np.zeros(len(calibration_items[0])), np.zeros(len(calibration_items[1]))]
  calibrated = False
  print("resetting calibration")
  params.delete("CalibrationParams")
else:
  calibration = [np.array(calibration[:len(calibration_items[0])]), np.array(calibration[len(calibration_items[0]):])]
  lane_width = calibration_data['lane_width']
  angle_bias = calibration_data['angle_bias']

model_bias = np.zeros((OUTPUT_ROWS), np.float)
center_bias = np.zeros((OUTPUT_ROWS), np.float)
if 'center_bias' in calibration_data:
  center_bias = calibration_data['center_bias']
if 'model_bias' in calibration_data:
  model_bias = calibration_data['model_bias']

print(calibration)

stock_cam_frame_prev = -1
combine_flags = 1
vehicle_array = []
first_model = 0
last_model = len(models)-1
model_factor = 0.5
lateral_factor = 1
yaw_factor = 1
speed_factor = 1
steer_factor = 1
width_factor = 1
angle_plan = 0
wiggle_angle = 0
model_index = 0
fast_angles = [np.array([[0],[0]]),np.array([[0],[0]])]
rate_matrix = np.ones((12,1), dtype=np.float32)

print("done loading!")
while 1:
  vehicle_array = list(vehicle_array)
  for _cs in carState.recv_multipart():
    if start_time == 0: print("got first packet!")
    start_time = time.time()  
    profiler.checkpoint('inputs_recv', False)

    cs = log.Event.from_bytes(_cs).carState
    vehicle_array.append([max(10, cs.vEgo), max(-30, min(30, steer_factor * cs.steeringAngle / angle_factor)), lateral_factor * cs.lateralAccel, 
                          max(-40, min(40, steer_factor * cs.steeringRate / angle_factor)), max(-40, min(40, cs.steeringTorqueEps)), 
                          yaw_factor * cs.yawRateCAN, max(10, cs.vEgo), cs.longAccel,  width_factor * max(570, lane_width + width_trim), 
                          max(-30, min(30, steer_factor * cs.steeringAngle / angle_factor)), lateral_factor * cs.lateralAccel, yaw_factor * cs.yawRateCAN])

    profiler.checkpoint('process_inputs1')

    if cs.camLeft.frame != stock_cam_frame_prev and cs.camLeft.frame == cs.camFarRight.frame:
      stock_cam_frame_prev = cs.camLeft.frame

      left_missing = 1 if cs.camLeft.parm4 == 0 else 0
      far_left_missing = 1 if cs.camFarLeft.parm4 == 0 else 0
      right_missing = 1 if cs.camRight.parm4 == 0 else 0
      far_right_missing = 1 if cs.camFarRight.parm4 == 0 else 0
      
      camera_flags = np.bitwise_and([left_missing,     cs.camLeft.parm6,     cs.camLeft.parm6,     cs.camLeft.parm6,     cs.camLeft.parm6,     cs.camLeft.parm6,     cs.camLeft.parm6,     cs.camLeft.parm8, 
                                    far_left_missing,  cs.camFarLeft.parm6,  cs.camFarLeft.parm6,  cs.camFarLeft.parm6,  cs.camFarLeft.parm6,  cs.camFarLeft.parm6,  cs.camFarLeft.parm6,  cs.camFarLeft.parm8, 
                                    right_missing,     cs.camRight.parm6,    cs.camRight.parm6,    cs.camRight.parm6,    cs.camRight.parm6,    cs.camRight.parm6,    cs.camRight.parm6,    cs.camRight.parm8, 
                                    far_right_missing, cs.camFarRight.parm6, cs.camFarRight.parm6, cs.camFarRight.parm6, cs.camFarRight.parm6, cs.camFarRight.parm6, cs.camFarRight.parm6, cs.camFarRight.parm8], BIT_MASK)

      if combine_flags:
        for i in range(2):
          camera_flags[3+i*16] += (camera_flags[2+i*16] + camera_flags[1+i*16])
          camera_flags[1+i*16] == 0
          camera_flags[2+i*16] == 0

      camera_input = np.array(np.concatenate(([0, 0], np.minimum(1, camera_flags),
                                              [cs.camFarLeft.parm10,  cs.camFarLeft.parm2,  cs.camFarLeft.parm1,  cs.camFarLeft.parm3,  cs.camFarLeft.parm4,  cs.camFarLeft.parm5,  cs.camFarLeft.parm7,  cs.camFarLeft.parm9], 
                                              [cs.camFarRight.parm10, cs.camFarRight.parm2, cs.camFarRight.parm1, cs.camFarRight.parm3, cs.camFarRight.parm4, cs.camFarRight.parm5, cs.camFarRight.parm7, cs.camFarRight.parm9],
                                              [cs.camLeft.parm10,     cs.camLeft.parm2,     cs.camLeft.parm1,     cs.camLeft.parm3,     cs.camLeft.parm4,     cs.camLeft.parm5,     cs.camLeft.parm7,     cs.camLeft.parm9],    
                                              [cs.camRight.parm10,    cs.camRight.parm2,    cs.camRight.parm1,    cs.camRight.parm3,    cs.camRight.parm4,    cs.camRight.parm5,    cs.camRight.parm7,    cs.camRight.parm9]),axis=0), dtype=float)
      profiler.checkpoint('process_inputs2')

  l_prob =     min(1, max(0, cs.camLeft.parm4 / 127))
  r_prob =     min(1, max(0, cs.camRight.parm4 / 127))
  lr_prob =    (l_prob + r_prob) - l_prob * r_prob

  if len(vehicle_array) >= round(history_rows[-1]*6.6666667):

    vehicle_array = vehicle_array[-round(history_rows[-1]*6.66666667):]
    vehicle_input = np.array([[vehicle_array],[vehicle_array]])

    profiler.checkpoint('process_inputs1')

    vehicle_input[:,:,:,(cal_col[0] == 1)] -= calibration[0]
    camera_input[(cal_col[1] == 1)] -= calibration[1]

    profiler.checkpoint('calibrate')

    lo_res_data[:,:,:-1,:] = lo_res_data[:,:,1:,:]
    hi_res_data = np.clip(vehicle_scaler * vehicle_input, -1, 1)

    rate_adjustment = np.interp(cs.vEgo, [0., 40.], [speed_factor, 1.00])
    hi_res_data[0,:,:,:] *= np.array([[[rate_adjustment, 1.0, rate_adjustment, rate_adjustment, rate_adjustment, rate_adjustment, rate_adjustment, 1.0 , 1.0, 1.0, rate_adjustment, rate_adjustment ]]])
    profiler.checkpoint('process_inputs1')

    camera_input[-32:] *= camera_scaler
    lo_res_data[:,:,-1,:6] = hi_res_data[:,:,-1,6:]
    lo_res_data[:,:,-1,6:] = camera_input

    profiler.checkpoint('scale1')

    model_output = models[0]([hi_res_data[0,:,-round(history_rows[0]*6.6666667):,:6], lo_res_data[0,:,-history_rows[0]:,:-16], lo_res_data[0,:,-history_rows[0]:,-16:-8], lo_res_data[0,:,-history_rows[0]:,-8:], fingerprint, \
                              hi_res_data[1,:,-round(history_rows[1]*6.6666667):,:6], lo_res_data[1,:,-history_rows[1]:,:-16], lo_res_data[1,:,-history_rows[1]:,-16:-8], lo_res_data[1,:,-history_rows[1]:,-8:], fingerprint])

    profiler.checkpoint('predict')

    descaled_output = np.array([output_scaler * np.array(model_output[0][0]), output_scaler * np.array(model_output[1][0])])
    
    profiler.checkpoint('scale2')

    if use_discrete_angle:
      fast_angles = angle_factor * descaled_output[:,:,:angle_speed_count] + calibration[0][0]
      '''if angle_limit < 1: 
        relative_angles = angle_factor * advanceSteer * (descaled_output[:,-1,:,:angle_speed_count] - descaled_output[:,-1,0,:angle_speed_count]) + cs.steeringAngle
        fast_angles = np.clip(fast_angles, relative_angles - angle_limit, relative_angles + angle_limit)'''
    else:
      fast_angles = angle_factor * advanceSteer * (descaled_output[:,:,:angle_speed_count] - descaled_output[:,0,:angle_speed_count]) + cs.steeringAngle
      '''if angle_limit < 1 or abs(cs.steeringAngle) > 30: 
        discrete_angles = angle_factor * descaled_output[:,-1,:,:angle_speed_count] + calibration[0][0]
        fast_angles = np.clip(fast_angles, discrete_angles - angle_limit, discrete_angles + angle_limit)'''

    fast_angles = [np.transpose(fast_angles[0]), np.transpose(fast_angles[1])]
    
    if lr_prob > 0:
      model_index = min(1, int(abs(fast_angles[1][10,8] + model_bias[5]) * model_factor))
  
    calc_center[model_index] = np.array(tri_blend(l_prob, r_prob, lr_prob, descaled_output[model_index,:,angle_speed_count::3], minimize=use_minimize))
    if model_index == 0:
      angle_plan = np.clip(fast_angles[0], fast_angles[1] + model_bias - accel_limit, fast_angles[1] + model_bias + accel_limit)
      
      if lr_prob > 0: smooth_center = calc_center[0][0,:,0]
    else:
      angle_plan = np.clip(fast_angles[1] + model_bias, angle_plan - accel_limit, angle_plan + accel_limit)
      
      if lr_prob > 0: smooth_center += (((lr_prob * (calc_center[1][0,:,0] + center_bias) + (1 - lr_prob) * smooth_center) - smooth_center) / max(1, min(15, 2 * (abs(cs.steeringRate) - 0))))
    
    future_steering = cs.steeringAngle + cs.steeringRate * projected_rate
    angle_plan = np.clip(angle_plan, future_steering - accel_limit, future_steering + accel_limit)

    profiler.checkpoint('process')

    path_send.pathPlan.centerCompensation = 0
    path_send.pathPlan.angleSteers = float(angle_plan[0][5])
    path_send.pathPlan.fastAngles = [[float(x) - angle_bias for x in y] for y in angle_plan]
    path_send.pathPlan.laneWidth = float(lane_width + width_trim)
    path_send.pathPlan.angleOffset = float(calibration[0][0])
    path_send.pathPlan.angleBias = angle_bias
    path_send.pathPlan.modelIndex = model_index
    path_send.pathPlan.paramsValid = calibrated
    if model_index == 0:
      path_send.pathPlan.cPoly = [float(x) for x in smooth_center]
      path_send.pathPlan.lPoly = [float(x) for x in (calc_center[0][1,:,0] + 0.5 * lane_width)]
      path_send.pathPlan.rPoly = [float(x) for x in (calc_center[0][2,:,0] - 0.5 * lane_width)]
    else:
      path_send.pathPlan.cPoly = [float(x) for x in smooth_center]
      path_send.pathPlan.lPoly = [float(x) for x in (calc_center[1][1,:,0] + 0.5 * lane_width)]
      path_send.pathPlan.rPoly = [float(x) for x in (calc_center[1][2,:,0] - 0.5 * lane_width)]
    path_send.pathPlan.lProb = float(l_prob)
    path_send.pathPlan.rProb = float(r_prob)
    path_send.pathPlan.cProb = float(lr_prob)
    path_send.pathPlan.canTime = cs.canTime
    path_send.pathPlan.sysTime = cs.sysTime
    gernPath.send(path_send.to_bytes())

    profiler.checkpoint('send')
    path_send = log.Event.new_message()
    path_send.init('pathPlan')
 
    max_width_step = 0.05 * cs.vEgo * l_prob * r_prob
    lane_width = max(570, lane_width - max_width_step * 2, min(1200, lane_width + max_width_step, cs.camLeft.parm2 - cs.camRight.parm2))

    steer_override_timer -= 1
    if model_index == 0 and steer_override_timer < 0 and abs(cs.steeringRate) < 3 and abs(cs.steeringAngle - calibration[0][0]) < 3 and cs.torqueRequest != 0 and l_prob > 0 and r_prob > 0 and cs.vEgo > 10 and (abs(cs.steeringTorque) < 300 or ((cs.steeringTorque < 0) == (calc_center[0][0][3,0] < 0))):
      if calc_center[0][0,5,0] > 0:
        angle_bias -= (0.00001 * cs.vEgo)
      elif calc_center[0][0,5,0] < 0:
        angle_bias += (0.00001 * cs.vEgo)
  
      calc_center[1] = np.array(tri_blend(l_prob, r_prob, lr_prob, descaled_output[1,:,angle_speed_count::3], minimize=use_minimize))

      model_bias += (0.00001 * cs.vEgo * lr_prob * (fast_angles[0][5,:] - fast_angles[1][5,:] - model_bias))
      center_bias += (0.00001 * cs.vEgo * lr_prob * (calc_center[0][0,:,0] - calc_center[1][0,:,0] - center_bias))

      if calc_center[1][1,0,0] > calc_center[1][2,0,0]:	
        width_trim += 1	
      else:	
        width_trim -= 1	
      width_trim = max(-200, min(width_trim, 0))

      profiler.checkpoint('bias')
      
    elif model_index == 0 and abs(cs.steeringTorque) > 300 and (cs.steeringTorque < 0) != calc_center[0][0,3,0] < 0:
      #print("  steering pressed: %d   driver direction: %d   model direction: %d   driver opposing: %d" % (cs.steeringPressed, 1 if cs.steeringTorque > 0 else -1, 1 if calc_center[0][0][3,0] > 0 else -1, 1 if (cs.steeringTorque < 0) != (calc_center[0][0][3,0] < 0) else 0))
      # Prevent angle_bias adjustment for 3 seconds after driver opposes the model
      steer_override_timer = 45

    frame += 1
    distance_driven += cs.vEgo 

    if cs.vEgo > 10 and abs(cs.steeringAngle - calibration[0][0]) <= 3 and abs(cs.steeringRate) < 3 and l_prob > 0 and r_prob > 0:
      cal_factor = update_calibration(calibration, [vehicle_input[-1,-1,-1], camera_input], cal_col, cs)
      profiler.checkpoint('calibrate')

    if frame % 60 == 0:
      print('lane_width: %0.1f angle bias: %0.2f  distance_driven:  %0.2f   center: %0.1f  l_prob:  %0.2f  r_prob:  %0.2f  l_offset:  %0.2f  r_offset:  %0.2f  model_angle:  %0.2f  model_center_offset:  %0.2f  model exec time:  %0.4fs  adjusted_speed:  %0.1f' % (lane_width, angle_bias, distance_driven, calc_center[0][0][-1], l_prob, r_prob, cs.camLeft.parm2, cs.camRight.parm2, descaled_output[1,1,0], descaled_output[1,1,1], execution_time_avg, max(10, rate_adjustment * cs.vEgo)))

    if ((cs.vEgo < 10 and not cs.cruiseState.enabled) or not calibrated) and distance_driven > next_params_distance:
      next_params_distance = distance_driven + 133000
      print(np.round(calibration[0],2))
      if calibrated:
        put_nonblocking("CalibrationParams", json.dumps({'calibration': list(np.concatenate((calibration))),'lane_width': lane_width,'angle_bias': angle_bias, 'center_bias': list(center_bias), 'model_bias': list(model_bias)}))
      else:
        params.put("CalibrationParams", json.dumps({'calibration': list(np.concatenate((calibration))),'lane_width': lane_width,'angle_bias': angle_bias, 'center_bias': list(center_bias), 'model_bias': list(model_bias)}))
      #params = None
      calibrated = True
      profiler.checkpoint('save_cal')

    # TODO: replace kegman_conf with params!
    if frame % 100 == 0:
      (mode, ino, dev, nlink, uid, gid, size, atime, mtime, kegtime) = os.stat(os.path.expanduser('~/kegman.json'))
      if kegtime != kegtime_prev:
        kegtime_prev = kegtime
        kegman = kegman_conf()  
        advanceSteer = 1.0 + max(0, float(kegman.conf['advanceSteer']))
        angle_factor = float(kegman.conf['angleFactor'])
        steer_factor = float(kegman.conf['steerFactor'])
        angle_speed = min(5, max(0, int(10 * float(kegman.conf['polyReact']))))
        use_discrete_angle = True if float(kegman.conf['discreteAngle']) > 0 else False
        angle_limit = abs(float(kegman.conf['discreteAngle']))
        use_minimize = True if kegman.conf['useMinimize'] == '1' else False
        first_model = max(0, min(len(models)-1, int(float(kegman.conf['firstModel']))))
        last_model = max(first_model, min(len(models)-1, int(float(kegman.conf['lastModel']))))
        model_factor = abs(float(kegman.conf['modelFactor']))
        speed_factor = abs(float(kegman.conf['speedFactor']))
        width_factor = abs(float(kegman.conf['widthFactor']))
        wiggle_angle = abs(float(kegman.conf['wiggleAngle']))
        accel_limit = max(0, abs(float(kegman.conf['accelLimit'])) * 6.7) * np.arange(15, dtype=np.float)
        lateral_factor = abs(float(kegman.conf['lateralFactor']))
        yaw_factor = abs(float(kegman.conf['yawFactor']))
    
      profiler.checkpoint('kegman')
        
    execution_time_avg += (max(0.0001, time_factor) * ((time.time() - start_time) - execution_time_avg))
    time_factor *= 0.96

    if frame % 100 == 0 and profiler.enabled:
      profiler.display()
      profiler.reset(True)
<|MERGE_RESOLUTION|>--- conflicted
+++ resolved
@@ -1,522 +1,518 @@
-#!/usr/bin/env python
-import os
-import zmq
-import time
-import json
-import joblib
-import gc
-import numpy as np
-
-INPUTS = 78
-OUTPUTS = 9
-MODEL_VERSION = 'F'
-MODEL_NAME = ''
-
-output_scaler = joblib.load(os.path.expanduser('models/GRU_MinMax_tanh_%d_output_%s.scaler' % (OUTPUTS, MODEL_VERSION)))
-vehicle_scaler = joblib.load(os.path.expanduser('models/GRU_MinMax_tanh_%d_vehicle_%s.scaler' % (12, MODEL_VERSION)))
-camera_scaler = joblib.load(os.path.expanduser('models/GRU_MinMax_tanh_%d_camera_%s.scaler' % (32, MODEL_VERSION)))
-
-from selfdrive.kegman_conf import kegman_conf
-from selfdrive.services import service_list
-from selfdrive.car.honda.values import CAR
-from enum import Enum
-from cereal import log, car
-from setproctitle import setproctitle
-from common.params import Params, put_nonblocking
-from common.profiler import Profiler
-from tensorflow.python.keras.models import load_model 
-import tensorflow as tf
-import sentry_sdk
-sentry_sdk.init(
-    "https://2c6d54c342d14b4a9f3c2fc62a87def6@o445390.ingest.sentry.io/5473328",
-    traces_sample_rate=1
-)
-
-
-setproctitle('transcoderd')
-
-params = Params()
-profiler = Profiler(False, 'transcoder')
-
-BIT_MASK = [1, 128, 64, 32, 8, 4, 2, 8, 
-            1, 128, 64, 32, 8, 4, 2, 8, 
-            1, 128, 64, 32, 8, 4, 2, 8, 
-            1, 128, 64, 32, 8, 4, 2, 8] 
-
-history_rows = [2,5]
-fingerprint = np.zeros((1, 4), dtype=np.int)
-
-OUTPUT_ROWS = 15
-MAX_CENTER_OPPOSE = np.reshape(np.arange(15) * 200, (OUTPUT_ROWS,1))
-
-lo_res_data = np.zeros((2,1, 5, INPUTS-6))
-hi_res_data = np.zeros((2,1, 50, 12))
-
-tf.config.threading.set_inter_op_parallelism_threads(2)
-tf.config.threading.set_intra_op_parallelism_threads(8)
-
-for filename in os.listdir('models/'):
-  if filename[-5:] == '.hdf5':
-    if os.path.exists('models/models.json'):
-      with open('models/models.json', 'r') as f:
-        models = []
-        for md in json.load(f)['models']:
-          models.append(load_model(os.path.expanduser('models/%s' % md)))
-          models[-1] = tf.function(models[-1].predict_step)
-          model_output = models[-1]([hi_res_data[0,:,-round(history_rows[0]*6.6666667):,:6], lo_res_data[0,:,-history_rows[0]:,:-16],lo_res_data[0,:,-history_rows[0]:,-16:-8], lo_res_data[0,:,-history_rows[0]:,-8:], fingerprint, \
-                                     hi_res_data[1,:,-round(history_rows[1]*6.6666667):,:6], lo_res_data[1,:,-history_rows[1]:,:-16],lo_res_data[1,:,-history_rows[1]:,-16:-8], lo_res_data[1,:,-history_rows[1]:,-8:], fingerprint])
-          print("loaded %s" % md)
-      break
-    elif MODEL_NAME == '':
-      MODEL_NAME = filename
-      models = [load_model(os.path.expanduser('models/%s' % (MODEL_NAME)))]
-      history_rows = [models[-1].layers[0].input.shape[1]]
-    else:
-      print("\n\n   More than one model found!  Exiting!\n\n")
-      exit()
-
-os.system("pkill -f controlsd")
-os.system("taskset -a --cpu-list 2,3 python ~/raspilot/selfdrive/controls/controlsd.py &")
-os.system("pkill -f dashboard")
-<<<<<<< HEAD
-os.system("taskset -a --cpu-list 4,5 python ~/raspilot/dashboard.py &")
-#os.system("bash ~/raspilot/fix_niceness.sh")
-=======
-os.system("taskset -a --cpu-list 2,3 python ~/raspilot/dashboard.py &")
->>>>>>> f482c869
-
-def dump_sock(sock, wait_for_one=False):
-  if wait_for_one:
-    sock.recv()
-  while 1:
-    try:
-      sock.recv(zmq.NOBLOCK)
-    except zmq.error.Again:
-      break
-
-def pub_sock(port, addr="*"):
-  context = zmq.Context.instance()
-  sock = context.socket(zmq.PUB)
-  sock.bind("tcp://%s:%d" % (addr, port))
-  return sock
-
-def sub_sock(port, poller=None, addr="127.0.0.1", conflate=False, timeout=None):
-  context = zmq.Context.instance()
-  sock = context.socket(zmq.SUB)
-  if conflate:
-    sock.setsockopt(zmq.CONFLATE, 1)
-  sock.connect("tcp://%s:%d" % (addr, port))
-  sock.setsockopt(zmq.SUBSCRIBE, b"")
-
-  if timeout is not None:
-    sock.RCVTIMEO = timeout
-
-  if poller is not None:
-    poller.register(sock, zmq.POLLIN)
-  return sock
-
-def tri_blend(l_prob, r_prob, lr_prob, tri_value, minimize=False):
-  center = tri_value[:,0:1]
-  left = l_prob * tri_value[:,1:2] + (1 - l_prob) * center
-  right = r_prob * tri_value[:,2:3] + (1 - r_prob) * center
-  if minimize:
-    abs_left = np.clip(np.sum(np.absolute(left)), 0, 500)
-    abs_right = np.clip(np.sum(np.absolute(right)), 0, 500)
-    centers = [(abs_right * left + abs_left * right) / (abs_left + abs_right), tri_value[:,1:2], tri_value[:,2:3]]
-  else:
-    centers = [0.5 * left + 0.5 * right, tri_value[:,1:2], tri_value[:,2:3]]
-  return centers
-
-def update_calibration(calibration, inputs, cal_col, cs):
-  cal_speed = cs.vEgo * 0.00001
-  far_left_factor = min(cal_speed, cs.camFarLeft.parm4)
-  far_right_factor = min(cal_speed, cs.camFarRight.parm4)
-  left_factor = min(cal_speed, cs.camLeft.parm4)
-  right_factor = min(cal_speed, cs.camRight.parm4)
-  cal_factor[0][(cal_col[0] == 1)] = [cal_speed,cal_speed,cal_speed,cal_speed,cal_speed,cal_speed]
-  cal_factor[1][(cal_col[1] == 1)] = [far_left_factor,far_left_factor,far_left_factor,far_right_factor,far_right_factor,far_right_factor,left_factor,left_factor,left_factor,right_factor,right_factor,right_factor]
-  for i in range(2):
-    try:
-      calibration[i] += (cal_factor[i][(cal_col[i] == 1)] * (inputs[i][(cal_col[i] == 1)] - calibration[i]))
-    except:
-      print(i)
-  return cal_factor
-
-gernPath = pub_sock(service_list['pathPlan'].port)
-carState = sub_sock(service_list['carState'].port, conflate=False)
-
-frame_count = 1
-dashboard_count = 0
-lane_width = 0
-half_width = 0
-width_trim = 0
-angle_bias = 0
-total_offset = 0.0
-advanceSteer = 1
-accel_limit = np.arange(15, dtype=np.float) / 7.5
-#one_deg_per_sec = np.ones((OUTPUT_ROWS,1)) / 15
-left_center = np.zeros((OUTPUT_ROWS))
-right_center = np.zeros((OUTPUT_ROWS))
-calc_center = [np.zeros((3,OUTPUT_ROWS)),np.zeros((3,OUTPUT_ROWS))]
-#left_center = np.zeros((OUTPUT_ROWS,1))
-#right_center = np.zeros((OUTPUT_ROWS,1))
-#calc_center = [np.zeros((3,OUTPUT_ROWS,1)),np.zeros((3,OUTPUT_ROWS,1))]
-super_center = np.zeros((OUTPUT_ROWS))
-smooth_center = np.zeros((OUTPUT_ROWS))
-fast_angles = np.zeros((OUTPUT_ROWS,1))
-#center_limit = np.reshape(0.5 * np.arange(OUTPUT_ROWS) + 10,(OUTPUT_ROWS,1))
-accel_counter = 0   
-upper_limit = 0
-lower_limit = 0
-lr_prob_prev = 0
-lr_prob_prev_prev = 0
-center_rate_prev = 0
-calc_center_prev = calc_center
-angle_factor = 1.0
-angle_speed = 3
-projected_rate = np.arange(0., 0.10066667,0.0066666)[1:]
-print(projected_rate)
-use_discrete_angle = True
-use_optimize = True
-use_minimize = True
-
-execution_time_avg = 0.027
-time_factor = 1.0
-lateral_offset = 0
-calibration_factor = 1.0
-angle_limit = 0.0
-next_params_distance = 133000.0
-distance_driven = 0.0
-steer_override_timer = 0
-
-model_output = None
-start_time = 0
-
-os.system("taskset -a -cp --cpu-list 2,3 %d" % os.getpid())
-
-#['Civic','CRV_5G','Accord_15','Insight', 'Accord']
-for md in range(len(models)):
-  model_output = models[md]([hi_res_data[0,:,-round(history_rows[0]*6.6666667):,:6], lo_res_data[0,:,-history_rows[0]:,:-16],lo_res_data[0,:,-history_rows[0]:,-16:-8], lo_res_data[0,:,-history_rows[0]:,-8:], fingerprint, \
-                             hi_res_data[1,:,-round(history_rows[1]*6.6666667):,:6], lo_res_data[1,:,-history_rows[1]:,:-16],lo_res_data[1,:,-history_rows[1]:,-16:-8], lo_res_data[1,:,-history_rows[1]:,-8:], fingerprint])  
-
-print(model_output)
-while model_output[0].shape[2] > output_scaler.data_max_.shape[0]:
-  output_scaler.data_max_ = np.concatenate((output_scaler.data_max_[:1], output_scaler.data_max_),axis=0)
-  output_scaler.data_min_ = np.concatenate((output_scaler.data_min_[:1], output_scaler.data_min_),axis=0)
-  output_scaler.data_range_ = np.concatenate((output_scaler.data_range_[:1], output_scaler.data_range_),axis=0)
-  output_scaler.min_ = np.concatenate((output_scaler.min_[:1], output_scaler.min_),axis=0)
-  output_scaler.scale_ = np.concatenate((output_scaler.scale_[:1], output_scaler.scale_),axis=0)
-from sklearn.preprocessing import MinMaxScaler, QuantileTransformer, StandardScaler, normalize, MaxAbsScaler
-
-output_scaler = np.array(output_scaler.data_max_)
-vehicle_scaler = np.array(1/vehicle_scaler.data_max_)
-camera_scaler = np.array(1/camera_scaler.data_max_)
-
-path_send = log.Event.new_message()
-path_send.init('pathPlan')
-gernPath.send(path_send.to_bytes())
-path_send = log.Event.new_message()
-path_send.init('pathPlan')
-
-car_params = car.CarParams.from_bytes(params.get('CarParams', True))
-
-if car_params.carFingerprint == CAR.CIVIC_BOSCH:
-  index_finger = 0
-elif car_params.carFingerprint in [CAR.CRV_5G, CAR.CRV_HYBRID]:
-  index_finger = 1
-elif car_params.carFingerprint in [CAR.ACCORD_15, CAR.ACCORD, CAR.ACCORDH]:
-  index_finger = 2
-elif car_params.carFingerprint == CAR.INSIGHT:
-  index_finger = 3
-
-fingerprint[:,index_finger] = 1
-
-l_prob = 0.0
-r_prob = 0.0
-lateral_adjust = 0
-frame = 0
-dump_sock(carState, True)
-
-calibration_items = [['angle_steers','lateral_accelleration','yaw_rate_can','angle_steers2','lateral_accelleration2','yaw_rate_can2'],['far_left_1','far_left_7','far_left_9','far_right_1','far_right_7','far_right_9','left_1','left_7','left_9','right_1','right_7','right_9']]
-all_items = [['v_ego','angle_steers','lateral_accelleration','angle_rate', 'angle_rate_eps', 'yaw_rate_can','v_ego','long_accel', 'lane_width','angle_steers2','lateral_accelleration2','yaw_rate_can2'],['l_blinker','r_blinker',
-            'left_missing','l6b_6','l6b_6','l6b_6','l6b_6','l6b_6','l6b_6','l8b_8',
-            'far_left_missing','fl6b_6','fl6b_6','fl6b_6','fl6b_6','fl6b_6','fl6b_6','fl8b_8',
-            'right_missing','r6b_6','r6b_6','r6b_6','r6b_6','r6b_6','r6b_6','r8b_8',
-            'far_right_missing','fr6b_6','fr6b_6','fr6b_6','fr6b_6','fr6b_6','fr6b_6','fr8b_8',
-            'far_left_10', 'far_left_2',  'far_left_1',  'far_left_3',  'far_left_4',  'far_left_5',  'far_left_7',  'far_left_9',  
-            'far_right_10','far_right_2', 'far_right_1', 'far_right_3', 'far_right_4', 'far_right_5', 'far_right_7', 'far_right_9', 
-            'left_10',     'left_2',      'left_1',      'left_3',      'left_4',      'left_5',      'left_7',      'left_9',      
-            'right_10',    'right_2',     'right_1',     'right_3',     'right_4',     'right_5',     'right_7',     'right_9']]
-cal_col = [np.zeros((len(all_items[0])),dtype=np.int),np.zeros((len(all_items[1])),dtype=np.int)]
-cal_factor = [np.zeros((len(all_items[0])),dtype=np.float),np.zeros((len(all_items[1])),dtype=np.float)]
-for i in range(2):
-  for col in range(len(all_items[i])):
-    cal_col[i][col] = 1 if all_items[i][col] in calibration_items[i] else 0
-
-adj_items =  ['far_left_2','far_right_2','left_2','right_2']
-adj_col = np.zeros((len(adj_items)),dtype=np.int)
-for col in range(len(adj_items)):
-  adj_col[col] = all_items[1].index(adj_items[col])
-
-kegtime_prev = 0
-angle_speed_count = model_output[0].shape[2] - 7
-  
-calibrated = True
-calibration_data = params.get("CalibrationParams")
-if not calibration_data is None:
-  calibration_data =  json.loads(calibration_data)
-  calibration = np.array(calibration_data['calibration'])
-if calibration_data is None or len(calibration) != (len(calibration_items[0]) + len(calibration_items[1])):
-  calibration = [np.zeros(len(calibration_items[0])), np.zeros(len(calibration_items[1]))]
-  calibrated = False
-  print("resetting calibration")
-  params.delete("CalibrationParams")
-else:
-  calibration = [np.array(calibration[:len(calibration_items[0])]), np.array(calibration[len(calibration_items[0]):])]
-  lane_width = calibration_data['lane_width']
-  angle_bias = calibration_data['angle_bias']
-
-model_bias = np.zeros((OUTPUT_ROWS), np.float)
-center_bias = np.zeros((OUTPUT_ROWS), np.float)
-if 'center_bias' in calibration_data:
-  center_bias = calibration_data['center_bias']
-if 'model_bias' in calibration_data:
-  model_bias = calibration_data['model_bias']
-
-print(calibration)
-
-stock_cam_frame_prev = -1
-combine_flags = 1
-vehicle_array = []
-first_model = 0
-last_model = len(models)-1
-model_factor = 0.5
-lateral_factor = 1
-yaw_factor = 1
-speed_factor = 1
-steer_factor = 1
-width_factor = 1
-angle_plan = 0
-wiggle_angle = 0
-model_index = 0
-fast_angles = [np.array([[0],[0]]),np.array([[0],[0]])]
-rate_matrix = np.ones((12,1), dtype=np.float32)
-
-print("done loading!")
-while 1:
-  vehicle_array = list(vehicle_array)
-  for _cs in carState.recv_multipart():
-    if start_time == 0: print("got first packet!")
-    start_time = time.time()  
-    profiler.checkpoint('inputs_recv', False)
-
-    cs = log.Event.from_bytes(_cs).carState
-    vehicle_array.append([max(10, cs.vEgo), max(-30, min(30, steer_factor * cs.steeringAngle / angle_factor)), lateral_factor * cs.lateralAccel, 
-                          max(-40, min(40, steer_factor * cs.steeringRate / angle_factor)), max(-40, min(40, cs.steeringTorqueEps)), 
-                          yaw_factor * cs.yawRateCAN, max(10, cs.vEgo), cs.longAccel,  width_factor * max(570, lane_width + width_trim), 
-                          max(-30, min(30, steer_factor * cs.steeringAngle / angle_factor)), lateral_factor * cs.lateralAccel, yaw_factor * cs.yawRateCAN])
-
-    profiler.checkpoint('process_inputs1')
-
-    if cs.camLeft.frame != stock_cam_frame_prev and cs.camLeft.frame == cs.camFarRight.frame:
-      stock_cam_frame_prev = cs.camLeft.frame
-
-      left_missing = 1 if cs.camLeft.parm4 == 0 else 0
-      far_left_missing = 1 if cs.camFarLeft.parm4 == 0 else 0
-      right_missing = 1 if cs.camRight.parm4 == 0 else 0
-      far_right_missing = 1 if cs.camFarRight.parm4 == 0 else 0
-      
-      camera_flags = np.bitwise_and([left_missing,     cs.camLeft.parm6,     cs.camLeft.parm6,     cs.camLeft.parm6,     cs.camLeft.parm6,     cs.camLeft.parm6,     cs.camLeft.parm6,     cs.camLeft.parm8, 
-                                    far_left_missing,  cs.camFarLeft.parm6,  cs.camFarLeft.parm6,  cs.camFarLeft.parm6,  cs.camFarLeft.parm6,  cs.camFarLeft.parm6,  cs.camFarLeft.parm6,  cs.camFarLeft.parm8, 
-                                    right_missing,     cs.camRight.parm6,    cs.camRight.parm6,    cs.camRight.parm6,    cs.camRight.parm6,    cs.camRight.parm6,    cs.camRight.parm6,    cs.camRight.parm8, 
-                                    far_right_missing, cs.camFarRight.parm6, cs.camFarRight.parm6, cs.camFarRight.parm6, cs.camFarRight.parm6, cs.camFarRight.parm6, cs.camFarRight.parm6, cs.camFarRight.parm8], BIT_MASK)
-
-      if combine_flags:
-        for i in range(2):
-          camera_flags[3+i*16] += (camera_flags[2+i*16] + camera_flags[1+i*16])
-          camera_flags[1+i*16] == 0
-          camera_flags[2+i*16] == 0
-
-      camera_input = np.array(np.concatenate(([0, 0], np.minimum(1, camera_flags),
-                                              [cs.camFarLeft.parm10,  cs.camFarLeft.parm2,  cs.camFarLeft.parm1,  cs.camFarLeft.parm3,  cs.camFarLeft.parm4,  cs.camFarLeft.parm5,  cs.camFarLeft.parm7,  cs.camFarLeft.parm9], 
-                                              [cs.camFarRight.parm10, cs.camFarRight.parm2, cs.camFarRight.parm1, cs.camFarRight.parm3, cs.camFarRight.parm4, cs.camFarRight.parm5, cs.camFarRight.parm7, cs.camFarRight.parm9],
-                                              [cs.camLeft.parm10,     cs.camLeft.parm2,     cs.camLeft.parm1,     cs.camLeft.parm3,     cs.camLeft.parm4,     cs.camLeft.parm5,     cs.camLeft.parm7,     cs.camLeft.parm9],    
-                                              [cs.camRight.parm10,    cs.camRight.parm2,    cs.camRight.parm1,    cs.camRight.parm3,    cs.camRight.parm4,    cs.camRight.parm5,    cs.camRight.parm7,    cs.camRight.parm9]),axis=0), dtype=float)
-      profiler.checkpoint('process_inputs2')
-
-  l_prob =     min(1, max(0, cs.camLeft.parm4 / 127))
-  r_prob =     min(1, max(0, cs.camRight.parm4 / 127))
-  lr_prob =    (l_prob + r_prob) - l_prob * r_prob
-
-  if len(vehicle_array) >= round(history_rows[-1]*6.6666667):
-
-    vehicle_array = vehicle_array[-round(history_rows[-1]*6.66666667):]
-    vehicle_input = np.array([[vehicle_array],[vehicle_array]])
-
-    profiler.checkpoint('process_inputs1')
-
-    vehicle_input[:,:,:,(cal_col[0] == 1)] -= calibration[0]
-    camera_input[(cal_col[1] == 1)] -= calibration[1]
-
-    profiler.checkpoint('calibrate')
-
-    lo_res_data[:,:,:-1,:] = lo_res_data[:,:,1:,:]
-    hi_res_data = np.clip(vehicle_scaler * vehicle_input, -1, 1)
-
-    rate_adjustment = np.interp(cs.vEgo, [0., 40.], [speed_factor, 1.00])
-    hi_res_data[0,:,:,:] *= np.array([[[rate_adjustment, 1.0, rate_adjustment, rate_adjustment, rate_adjustment, rate_adjustment, rate_adjustment, 1.0 , 1.0, 1.0, rate_adjustment, rate_adjustment ]]])
-    profiler.checkpoint('process_inputs1')
-
-    camera_input[-32:] *= camera_scaler
-    lo_res_data[:,:,-1,:6] = hi_res_data[:,:,-1,6:]
-    lo_res_data[:,:,-1,6:] = camera_input
-
-    profiler.checkpoint('scale1')
-
-    model_output = models[0]([hi_res_data[0,:,-round(history_rows[0]*6.6666667):,:6], lo_res_data[0,:,-history_rows[0]:,:-16], lo_res_data[0,:,-history_rows[0]:,-16:-8], lo_res_data[0,:,-history_rows[0]:,-8:], fingerprint, \
-                              hi_res_data[1,:,-round(history_rows[1]*6.6666667):,:6], lo_res_data[1,:,-history_rows[1]:,:-16], lo_res_data[1,:,-history_rows[1]:,-16:-8], lo_res_data[1,:,-history_rows[1]:,-8:], fingerprint])
-
-    profiler.checkpoint('predict')
-
-    descaled_output = np.array([output_scaler * np.array(model_output[0][0]), output_scaler * np.array(model_output[1][0])])
-    
-    profiler.checkpoint('scale2')
-
-    if use_discrete_angle:
-      fast_angles = angle_factor * descaled_output[:,:,:angle_speed_count] + calibration[0][0]
-      '''if angle_limit < 1: 
-        relative_angles = angle_factor * advanceSteer * (descaled_output[:,-1,:,:angle_speed_count] - descaled_output[:,-1,0,:angle_speed_count]) + cs.steeringAngle
-        fast_angles = np.clip(fast_angles, relative_angles - angle_limit, relative_angles + angle_limit)'''
-    else:
-      fast_angles = angle_factor * advanceSteer * (descaled_output[:,:,:angle_speed_count] - descaled_output[:,0,:angle_speed_count]) + cs.steeringAngle
-      '''if angle_limit < 1 or abs(cs.steeringAngle) > 30: 
-        discrete_angles = angle_factor * descaled_output[:,-1,:,:angle_speed_count] + calibration[0][0]
-        fast_angles = np.clip(fast_angles, discrete_angles - angle_limit, discrete_angles + angle_limit)'''
-
-    fast_angles = [np.transpose(fast_angles[0]), np.transpose(fast_angles[1])]
-    
-    if lr_prob > 0:
-      model_index = min(1, int(abs(fast_angles[1][10,8] + model_bias[5]) * model_factor))
-  
-    calc_center[model_index] = np.array(tri_blend(l_prob, r_prob, lr_prob, descaled_output[model_index,:,angle_speed_count::3], minimize=use_minimize))
-    if model_index == 0:
-      angle_plan = np.clip(fast_angles[0], fast_angles[1] + model_bias - accel_limit, fast_angles[1] + model_bias + accel_limit)
-      
-      if lr_prob > 0: smooth_center = calc_center[0][0,:,0]
-    else:
-      angle_plan = np.clip(fast_angles[1] + model_bias, angle_plan - accel_limit, angle_plan + accel_limit)
-      
-      if lr_prob > 0: smooth_center += (((lr_prob * (calc_center[1][0,:,0] + center_bias) + (1 - lr_prob) * smooth_center) - smooth_center) / max(1, min(15, 2 * (abs(cs.steeringRate) - 0))))
-    
-    future_steering = cs.steeringAngle + cs.steeringRate * projected_rate
-    angle_plan = np.clip(angle_plan, future_steering - accel_limit, future_steering + accel_limit)
-
-    profiler.checkpoint('process')
-
-    path_send.pathPlan.centerCompensation = 0
-    path_send.pathPlan.angleSteers = float(angle_plan[0][5])
-    path_send.pathPlan.fastAngles = [[float(x) - angle_bias for x in y] for y in angle_plan]
-    path_send.pathPlan.laneWidth = float(lane_width + width_trim)
-    path_send.pathPlan.angleOffset = float(calibration[0][0])
-    path_send.pathPlan.angleBias = angle_bias
-    path_send.pathPlan.modelIndex = model_index
-    path_send.pathPlan.paramsValid = calibrated
-    if model_index == 0:
-      path_send.pathPlan.cPoly = [float(x) for x in smooth_center]
-      path_send.pathPlan.lPoly = [float(x) for x in (calc_center[0][1,:,0] + 0.5 * lane_width)]
-      path_send.pathPlan.rPoly = [float(x) for x in (calc_center[0][2,:,0] - 0.5 * lane_width)]
-    else:
-      path_send.pathPlan.cPoly = [float(x) for x in smooth_center]
-      path_send.pathPlan.lPoly = [float(x) for x in (calc_center[1][1,:,0] + 0.5 * lane_width)]
-      path_send.pathPlan.rPoly = [float(x) for x in (calc_center[1][2,:,0] - 0.5 * lane_width)]
-    path_send.pathPlan.lProb = float(l_prob)
-    path_send.pathPlan.rProb = float(r_prob)
-    path_send.pathPlan.cProb = float(lr_prob)
-    path_send.pathPlan.canTime = cs.canTime
-    path_send.pathPlan.sysTime = cs.sysTime
-    gernPath.send(path_send.to_bytes())
-
-    profiler.checkpoint('send')
-    path_send = log.Event.new_message()
-    path_send.init('pathPlan')
- 
-    max_width_step = 0.05 * cs.vEgo * l_prob * r_prob
-    lane_width = max(570, lane_width - max_width_step * 2, min(1200, lane_width + max_width_step, cs.camLeft.parm2 - cs.camRight.parm2))
-
-    steer_override_timer -= 1
-    if model_index == 0 and steer_override_timer < 0 and abs(cs.steeringRate) < 3 and abs(cs.steeringAngle - calibration[0][0]) < 3 and cs.torqueRequest != 0 and l_prob > 0 and r_prob > 0 and cs.vEgo > 10 and (abs(cs.steeringTorque) < 300 or ((cs.steeringTorque < 0) == (calc_center[0][0][3,0] < 0))):
-      if calc_center[0][0,5,0] > 0:
-        angle_bias -= (0.00001 * cs.vEgo)
-      elif calc_center[0][0,5,0] < 0:
-        angle_bias += (0.00001 * cs.vEgo)
-  
-      calc_center[1] = np.array(tri_blend(l_prob, r_prob, lr_prob, descaled_output[1,:,angle_speed_count::3], minimize=use_minimize))
-
-      model_bias += (0.00001 * cs.vEgo * lr_prob * (fast_angles[0][5,:] - fast_angles[1][5,:] - model_bias))
-      center_bias += (0.00001 * cs.vEgo * lr_prob * (calc_center[0][0,:,0] - calc_center[1][0,:,0] - center_bias))
-
-      if calc_center[1][1,0,0] > calc_center[1][2,0,0]:	
-        width_trim += 1	
-      else:	
-        width_trim -= 1	
-      width_trim = max(-200, min(width_trim, 0))
-
-      profiler.checkpoint('bias')
-      
-    elif model_index == 0 and abs(cs.steeringTorque) > 300 and (cs.steeringTorque < 0) != calc_center[0][0,3,0] < 0:
-      #print("  steering pressed: %d   driver direction: %d   model direction: %d   driver opposing: %d" % (cs.steeringPressed, 1 if cs.steeringTorque > 0 else -1, 1 if calc_center[0][0][3,0] > 0 else -1, 1 if (cs.steeringTorque < 0) != (calc_center[0][0][3,0] < 0) else 0))
-      # Prevent angle_bias adjustment for 3 seconds after driver opposes the model
-      steer_override_timer = 45
-
-    frame += 1
-    distance_driven += cs.vEgo 
-
-    if cs.vEgo > 10 and abs(cs.steeringAngle - calibration[0][0]) <= 3 and abs(cs.steeringRate) < 3 and l_prob > 0 and r_prob > 0:
-      cal_factor = update_calibration(calibration, [vehicle_input[-1,-1,-1], camera_input], cal_col, cs)
-      profiler.checkpoint('calibrate')
-
-    if frame % 60 == 0:
-      print('lane_width: %0.1f angle bias: %0.2f  distance_driven:  %0.2f   center: %0.1f  l_prob:  %0.2f  r_prob:  %0.2f  l_offset:  %0.2f  r_offset:  %0.2f  model_angle:  %0.2f  model_center_offset:  %0.2f  model exec time:  %0.4fs  adjusted_speed:  %0.1f' % (lane_width, angle_bias, distance_driven, calc_center[0][0][-1], l_prob, r_prob, cs.camLeft.parm2, cs.camRight.parm2, descaled_output[1,1,0], descaled_output[1,1,1], execution_time_avg, max(10, rate_adjustment * cs.vEgo)))
-
-    if ((cs.vEgo < 10 and not cs.cruiseState.enabled) or not calibrated) and distance_driven > next_params_distance:
-      next_params_distance = distance_driven + 133000
-      print(np.round(calibration[0],2))
-      if calibrated:
-        put_nonblocking("CalibrationParams", json.dumps({'calibration': list(np.concatenate((calibration))),'lane_width': lane_width,'angle_bias': angle_bias, 'center_bias': list(center_bias), 'model_bias': list(model_bias)}))
-      else:
-        params.put("CalibrationParams", json.dumps({'calibration': list(np.concatenate((calibration))),'lane_width': lane_width,'angle_bias': angle_bias, 'center_bias': list(center_bias), 'model_bias': list(model_bias)}))
-      #params = None
-      calibrated = True
-      profiler.checkpoint('save_cal')
-
-    # TODO: replace kegman_conf with params!
-    if frame % 100 == 0:
-      (mode, ino, dev, nlink, uid, gid, size, atime, mtime, kegtime) = os.stat(os.path.expanduser('~/kegman.json'))
-      if kegtime != kegtime_prev:
-        kegtime_prev = kegtime
-        kegman = kegman_conf()  
-        advanceSteer = 1.0 + max(0, float(kegman.conf['advanceSteer']))
-        angle_factor = float(kegman.conf['angleFactor'])
-        steer_factor = float(kegman.conf['steerFactor'])
-        angle_speed = min(5, max(0, int(10 * float(kegman.conf['polyReact']))))
-        use_discrete_angle = True if float(kegman.conf['discreteAngle']) > 0 else False
-        angle_limit = abs(float(kegman.conf['discreteAngle']))
-        use_minimize = True if kegman.conf['useMinimize'] == '1' else False
-        first_model = max(0, min(len(models)-1, int(float(kegman.conf['firstModel']))))
-        last_model = max(first_model, min(len(models)-1, int(float(kegman.conf['lastModel']))))
-        model_factor = abs(float(kegman.conf['modelFactor']))
-        speed_factor = abs(float(kegman.conf['speedFactor']))
-        width_factor = abs(float(kegman.conf['widthFactor']))
-        wiggle_angle = abs(float(kegman.conf['wiggleAngle']))
-        accel_limit = max(0, abs(float(kegman.conf['accelLimit'])) * 6.7) * np.arange(15, dtype=np.float)
-        lateral_factor = abs(float(kegman.conf['lateralFactor']))
-        yaw_factor = abs(float(kegman.conf['yawFactor']))
-    
-      profiler.checkpoint('kegman')
-        
-    execution_time_avg += (max(0.0001, time_factor) * ((time.time() - start_time) - execution_time_avg))
-    time_factor *= 0.96
-
-    if frame % 100 == 0 and profiler.enabled:
-      profiler.display()
-      profiler.reset(True)
+#!/usr/bin/env python
+import os
+import zmq
+import time
+import json
+import joblib
+import gc
+import numpy as np
+
+INPUTS = 78
+OUTPUTS = 9
+MODEL_VERSION = 'F'
+MODEL_NAME = ''
+
+output_scaler = joblib.load(os.path.expanduser('models/GRU_MinMax_tanh_%d_output_%s.scaler' % (OUTPUTS, MODEL_VERSION)))
+vehicle_scaler = joblib.load(os.path.expanduser('models/GRU_MinMax_tanh_%d_vehicle_%s.scaler' % (12, MODEL_VERSION)))
+camera_scaler = joblib.load(os.path.expanduser('models/GRU_MinMax_tanh_%d_camera_%s.scaler' % (32, MODEL_VERSION)))
+
+from selfdrive.kegman_conf import kegman_conf
+from selfdrive.services import service_list
+from selfdrive.car.honda.values import CAR
+from enum import Enum
+from cereal import log, car
+from setproctitle import setproctitle
+from common.params import Params, put_nonblocking
+from common.profiler import Profiler
+from tensorflow.python.keras.models import load_model 
+import tensorflow as tf
+import sentry_sdk
+sentry_sdk.init(
+    "https://2c6d54c342d14b4a9f3c2fc62a87def6@o445390.ingest.sentry.io/5473328",
+    traces_sample_rate=1
+)
+
+
+setproctitle('transcoderd')
+
+params = Params()
+profiler = Profiler(False, 'transcoder')
+
+BIT_MASK = [1, 128, 64, 32, 8, 4, 2, 8, 
+            1, 128, 64, 32, 8, 4, 2, 8, 
+            1, 128, 64, 32, 8, 4, 2, 8, 
+            1, 128, 64, 32, 8, 4, 2, 8] 
+
+history_rows = [2,5]
+fingerprint = np.zeros((1, 4), dtype=np.int)
+
+OUTPUT_ROWS = 15
+MAX_CENTER_OPPOSE = np.reshape(np.arange(15) * 200, (OUTPUT_ROWS,1))
+
+lo_res_data = np.zeros((2,1, 5, INPUTS-6))
+hi_res_data = np.zeros((2,1, 50, 12))
+
+tf.config.threading.set_inter_op_parallelism_threads(2)
+tf.config.threading.set_intra_op_parallelism_threads(8)
+
+for filename in os.listdir('models/'):
+  if filename[-5:] == '.hdf5':
+    if os.path.exists('models/models.json'):
+      with open('models/models.json', 'r') as f:
+        models = []
+        for md in json.load(f)['models']:
+          models.append(load_model(os.path.expanduser('models/%s' % md)))
+          models[-1] = tf.function(models[-1].predict_step)
+          model_output = models[-1]([hi_res_data[0,:,-round(history_rows[0]*6.6666667):,:6], lo_res_data[0,:,-history_rows[0]:,:-16],lo_res_data[0,:,-history_rows[0]:,-16:-8], lo_res_data[0,:,-history_rows[0]:,-8:], fingerprint, \
+                                     hi_res_data[1,:,-round(history_rows[1]*6.6666667):,:6], lo_res_data[1,:,-history_rows[1]:,:-16],lo_res_data[1,:,-history_rows[1]:,-16:-8], lo_res_data[1,:,-history_rows[1]:,-8:], fingerprint])
+          print("loaded %s" % md)
+      break
+    elif MODEL_NAME == '':
+      MODEL_NAME = filename
+      models = [load_model(os.path.expanduser('models/%s' % (MODEL_NAME)))]
+      history_rows = [models[-1].layers[0].input.shape[1]]
+    else:
+      print("\n\n   More than one model found!  Exiting!\n\n")
+      exit()
+
+os.system("pkill -f controlsd")
+os.system("taskset -a --cpu-list 2,3 python ~/raspilot/selfdrive/controls/controlsd.py &")
+os.system("pkill -f dashboard")
+os.system("taskset -a --cpu-list 4,5 python ~/raspilot/dashboard.py &")
+#os.system("bash ~/raspilot/fix_niceness.sh")
+
+def dump_sock(sock, wait_for_one=False):
+  if wait_for_one:
+    sock.recv()
+  while 1:
+    try:
+      sock.recv(zmq.NOBLOCK)
+    except zmq.error.Again:
+      break
+
+def pub_sock(port, addr="*"):
+  context = zmq.Context.instance()
+  sock = context.socket(zmq.PUB)
+  sock.bind("tcp://%s:%d" % (addr, port))
+  return sock
+
+def sub_sock(port, poller=None, addr="127.0.0.1", conflate=False, timeout=None):
+  context = zmq.Context.instance()
+  sock = context.socket(zmq.SUB)
+  if conflate:
+    sock.setsockopt(zmq.CONFLATE, 1)
+  sock.connect("tcp://%s:%d" % (addr, port))
+  sock.setsockopt(zmq.SUBSCRIBE, b"")
+
+  if timeout is not None:
+    sock.RCVTIMEO = timeout
+
+  if poller is not None:
+    poller.register(sock, zmq.POLLIN)
+  return sock
+
+def tri_blend(l_prob, r_prob, lr_prob, tri_value, minimize=False):
+  center = tri_value[:,0:1]
+  left = l_prob * tri_value[:,1:2] + (1 - l_prob) * center
+  right = r_prob * tri_value[:,2:3] + (1 - r_prob) * center
+  if minimize:
+    abs_left = np.clip(np.sum(np.absolute(left)), 0, 500)
+    abs_right = np.clip(np.sum(np.absolute(right)), 0, 500)
+    centers = [(abs_right * left + abs_left * right) / (abs_left + abs_right), tri_value[:,1:2], tri_value[:,2:3]]
+  else:
+    centers = [0.5 * left + 0.5 * right, tri_value[:,1:2], tri_value[:,2:3]]
+  return centers
+
+def update_calibration(calibration, inputs, cal_col, cs):
+  cal_speed = cs.vEgo * 0.00001
+  far_left_factor = min(cal_speed, cs.camFarLeft.parm4)
+  far_right_factor = min(cal_speed, cs.camFarRight.parm4)
+  left_factor = min(cal_speed, cs.camLeft.parm4)
+  right_factor = min(cal_speed, cs.camRight.parm4)
+  cal_factor[0][(cal_col[0] == 1)] = [cal_speed,cal_speed,cal_speed,cal_speed,cal_speed,cal_speed]
+  cal_factor[1][(cal_col[1] == 1)] = [far_left_factor,far_left_factor,far_left_factor,far_right_factor,far_right_factor,far_right_factor,left_factor,left_factor,left_factor,right_factor,right_factor,right_factor]
+  for i in range(2):
+    try:
+      calibration[i] += (cal_factor[i][(cal_col[i] == 1)] * (inputs[i][(cal_col[i] == 1)] - calibration[i]))
+    except:
+      print(i)
+  return cal_factor
+
+gernPath = pub_sock(service_list['pathPlan'].port)
+carState = sub_sock(service_list['carState'].port, conflate=False)
+
+frame_count = 1
+dashboard_count = 0
+lane_width = 0
+half_width = 0
+width_trim = 0
+angle_bias = 0
+total_offset = 0.0
+advanceSteer = 1
+accel_limit = np.arange(15, dtype=np.float) / 7.5
+#one_deg_per_sec = np.ones((OUTPUT_ROWS,1)) / 15
+left_center = np.zeros((OUTPUT_ROWS))
+right_center = np.zeros((OUTPUT_ROWS))
+calc_center = [np.zeros((3,OUTPUT_ROWS)),np.zeros((3,OUTPUT_ROWS))]
+#left_center = np.zeros((OUTPUT_ROWS,1))
+#right_center = np.zeros((OUTPUT_ROWS,1))
+#calc_center = [np.zeros((3,OUTPUT_ROWS,1)),np.zeros((3,OUTPUT_ROWS,1))]
+super_center = np.zeros((OUTPUT_ROWS))
+smooth_center = np.zeros((OUTPUT_ROWS))
+fast_angles = np.zeros((OUTPUT_ROWS,1))
+#center_limit = np.reshape(0.5 * np.arange(OUTPUT_ROWS) + 10,(OUTPUT_ROWS,1))
+accel_counter = 0   
+upper_limit = 0
+lower_limit = 0
+lr_prob_prev = 0
+lr_prob_prev_prev = 0
+center_rate_prev = 0
+calc_center_prev = calc_center
+angle_factor = 1.0
+angle_speed = 3
+projected_rate = np.arange(0., 0.10066667,0.0066666)[1:]
+print(projected_rate)
+use_discrete_angle = True
+use_optimize = True
+use_minimize = True
+
+execution_time_avg = 0.027
+time_factor = 1.0
+lateral_offset = 0
+calibration_factor = 1.0
+angle_limit = 0.0
+next_params_distance = 133000.0
+distance_driven = 0.0
+steer_override_timer = 0
+
+model_output = None
+start_time = 0
+
+os.system("taskset -a -cp --cpu-list 2,3 %d" % os.getpid())
+
+#['Civic','CRV_5G','Accord_15','Insight', 'Accord']
+for md in range(len(models)):
+  model_output = models[md]([hi_res_data[0,:,-round(history_rows[0]*6.6666667):,:6], lo_res_data[0,:,-history_rows[0]:,:-16],lo_res_data[0,:,-history_rows[0]:,-16:-8], lo_res_data[0,:,-history_rows[0]:,-8:], fingerprint, \
+                             hi_res_data[1,:,-round(history_rows[1]*6.6666667):,:6], lo_res_data[1,:,-history_rows[1]:,:-16],lo_res_data[1,:,-history_rows[1]:,-16:-8], lo_res_data[1,:,-history_rows[1]:,-8:], fingerprint])  
+
+print(model_output)
+while model_output[0].shape[2] > output_scaler.data_max_.shape[0]:
+  output_scaler.data_max_ = np.concatenate((output_scaler.data_max_[:1], output_scaler.data_max_),axis=0)
+  output_scaler.data_min_ = np.concatenate((output_scaler.data_min_[:1], output_scaler.data_min_),axis=0)
+  output_scaler.data_range_ = np.concatenate((output_scaler.data_range_[:1], output_scaler.data_range_),axis=0)
+  output_scaler.min_ = np.concatenate((output_scaler.min_[:1], output_scaler.min_),axis=0)
+  output_scaler.scale_ = np.concatenate((output_scaler.scale_[:1], output_scaler.scale_),axis=0)
+from sklearn.preprocessing import MinMaxScaler, QuantileTransformer, StandardScaler, normalize, MaxAbsScaler
+
+output_scaler = np.array(output_scaler.data_max_)
+vehicle_scaler = np.array(1/vehicle_scaler.data_max_)
+camera_scaler = np.array(1/camera_scaler.data_max_)
+
+path_send = log.Event.new_message()
+path_send.init('pathPlan')
+gernPath.send(path_send.to_bytes())
+path_send = log.Event.new_message()
+path_send.init('pathPlan')
+
+car_params = car.CarParams.from_bytes(params.get('CarParams', True))
+
+if car_params.carFingerprint == CAR.CIVIC_BOSCH:
+  index_finger = 0
+elif car_params.carFingerprint in [CAR.CRV_5G, CAR.CRV_HYBRID]:
+  index_finger = 1
+elif car_params.carFingerprint in [CAR.ACCORD_15, CAR.ACCORD, CAR.ACCORDH]:
+  index_finger = 2
+elif car_params.carFingerprint == CAR.INSIGHT:
+  index_finger = 3
+
+fingerprint[:,index_finger] = 1
+
+l_prob = 0.0
+r_prob = 0.0
+lateral_adjust = 0
+frame = 0
+dump_sock(carState, True)
+
+calibration_items = [['angle_steers','lateral_accelleration','yaw_rate_can','angle_steers2','lateral_accelleration2','yaw_rate_can2'],['far_left_1','far_left_7','far_left_9','far_right_1','far_right_7','far_right_9','left_1','left_7','left_9','right_1','right_7','right_9']]
+all_items = [['v_ego','angle_steers','lateral_accelleration','angle_rate', 'angle_rate_eps', 'yaw_rate_can','v_ego','long_accel', 'lane_width','angle_steers2','lateral_accelleration2','yaw_rate_can2'],['l_blinker','r_blinker',
+            'left_missing','l6b_6','l6b_6','l6b_6','l6b_6','l6b_6','l6b_6','l8b_8',
+            'far_left_missing','fl6b_6','fl6b_6','fl6b_6','fl6b_6','fl6b_6','fl6b_6','fl8b_8',
+            'right_missing','r6b_6','r6b_6','r6b_6','r6b_6','r6b_6','r6b_6','r8b_8',
+            'far_right_missing','fr6b_6','fr6b_6','fr6b_6','fr6b_6','fr6b_6','fr6b_6','fr8b_8',
+            'far_left_10', 'far_left_2',  'far_left_1',  'far_left_3',  'far_left_4',  'far_left_5',  'far_left_7',  'far_left_9',  
+            'far_right_10','far_right_2', 'far_right_1', 'far_right_3', 'far_right_4', 'far_right_5', 'far_right_7', 'far_right_9', 
+            'left_10',     'left_2',      'left_1',      'left_3',      'left_4',      'left_5',      'left_7',      'left_9',      
+            'right_10',    'right_2',     'right_1',     'right_3',     'right_4',     'right_5',     'right_7',     'right_9']]
+cal_col = [np.zeros((len(all_items[0])),dtype=np.int),np.zeros((len(all_items[1])),dtype=np.int)]
+cal_factor = [np.zeros((len(all_items[0])),dtype=np.float),np.zeros((len(all_items[1])),dtype=np.float)]
+for i in range(2):
+  for col in range(len(all_items[i])):
+    cal_col[i][col] = 1 if all_items[i][col] in calibration_items[i] else 0
+
+adj_items =  ['far_left_2','far_right_2','left_2','right_2']
+adj_col = np.zeros((len(adj_items)),dtype=np.int)
+for col in range(len(adj_items)):
+  adj_col[col] = all_items[1].index(adj_items[col])
+
+kegtime_prev = 0
+angle_speed_count = model_output[0].shape[2] - 7
+  
+calibrated = True
+calibration_data = params.get("CalibrationParams")
+if not calibration_data is None:
+  calibration_data =  json.loads(calibration_data)
+  calibration = np.array(calibration_data['calibration'])
+if calibration_data is None or len(calibration) != (len(calibration_items[0]) + len(calibration_items[1])):
+  calibration = [np.zeros(len(calibration_items[0])), np.zeros(len(calibration_items[1]))]
+  calibrated = False
+  print("resetting calibration")
+  params.delete("CalibrationParams")
+else:
+  calibration = [np.array(calibration[:len(calibration_items[0])]), np.array(calibration[len(calibration_items[0]):])]
+  lane_width = calibration_data['lane_width']
+  angle_bias = calibration_data['angle_bias']
+
+model_bias = np.zeros((OUTPUT_ROWS), np.float)
+center_bias = np.zeros((OUTPUT_ROWS), np.float)
+if 'center_bias' in calibration_data:
+  center_bias = calibration_data['center_bias']
+if 'model_bias' in calibration_data:
+  model_bias = calibration_data['model_bias']
+
+print(calibration)
+
+stock_cam_frame_prev = -1
+combine_flags = 1
+vehicle_array = []
+first_model = 0
+last_model = len(models)-1
+model_factor = 0.5
+lateral_factor = 1
+yaw_factor = 1
+speed_factor = 1
+steer_factor = 1
+width_factor = 1
+angle_plan = 0
+wiggle_angle = 0
+model_index = 0
+fast_angles = [np.array([[0],[0]]),np.array([[0],[0]])]
+rate_matrix = np.ones((12,1), dtype=np.float32)
+
+print("done loading!")
+while 1:
+  vehicle_array = list(vehicle_array)
+  for _cs in carState.recv_multipart():
+    if start_time == 0: print("got first packet!")
+    start_time = time.time()  
+    profiler.checkpoint('inputs_recv', False)
+
+    cs = log.Event.from_bytes(_cs).carState
+    vehicle_array.append([max(10, cs.vEgo), max(-30, min(30, steer_factor * cs.steeringAngle / angle_factor)), lateral_factor * cs.lateralAccel, 
+                          max(-40, min(40, steer_factor * cs.steeringRate / angle_factor)), max(-40, min(40, cs.steeringTorqueEps)), 
+                          yaw_factor * cs.yawRateCAN, max(10, cs.vEgo), cs.longAccel,  width_factor * max(570, lane_width + width_trim), 
+                          max(-30, min(30, steer_factor * cs.steeringAngle / angle_factor)), lateral_factor * cs.lateralAccel, yaw_factor * cs.yawRateCAN])
+
+    profiler.checkpoint('process_inputs1')
+
+    if cs.camLeft.frame != stock_cam_frame_prev and cs.camLeft.frame == cs.camFarRight.frame:
+      stock_cam_frame_prev = cs.camLeft.frame
+
+      left_missing = 1 if cs.camLeft.parm4 == 0 else 0
+      far_left_missing = 1 if cs.camFarLeft.parm4 == 0 else 0
+      right_missing = 1 if cs.camRight.parm4 == 0 else 0
+      far_right_missing = 1 if cs.camFarRight.parm4 == 0 else 0
+      
+      camera_flags = np.bitwise_and([left_missing,     cs.camLeft.parm6,     cs.camLeft.parm6,     cs.camLeft.parm6,     cs.camLeft.parm6,     cs.camLeft.parm6,     cs.camLeft.parm6,     cs.camLeft.parm8, 
+                                    far_left_missing,  cs.camFarLeft.parm6,  cs.camFarLeft.parm6,  cs.camFarLeft.parm6,  cs.camFarLeft.parm6,  cs.camFarLeft.parm6,  cs.camFarLeft.parm6,  cs.camFarLeft.parm8, 
+                                    right_missing,     cs.camRight.parm6,    cs.camRight.parm6,    cs.camRight.parm6,    cs.camRight.parm6,    cs.camRight.parm6,    cs.camRight.parm6,    cs.camRight.parm8, 
+                                    far_right_missing, cs.camFarRight.parm6, cs.camFarRight.parm6, cs.camFarRight.parm6, cs.camFarRight.parm6, cs.camFarRight.parm6, cs.camFarRight.parm6, cs.camFarRight.parm8], BIT_MASK)
+
+      if combine_flags:
+        for i in range(2):
+          camera_flags[3+i*16] += (camera_flags[2+i*16] + camera_flags[1+i*16])
+          camera_flags[1+i*16] == 0
+          camera_flags[2+i*16] == 0
+
+      camera_input = np.array(np.concatenate(([0, 0], np.minimum(1, camera_flags),
+                                              [cs.camFarLeft.parm10,  cs.camFarLeft.parm2,  cs.camFarLeft.parm1,  cs.camFarLeft.parm3,  cs.camFarLeft.parm4,  cs.camFarLeft.parm5,  cs.camFarLeft.parm7,  cs.camFarLeft.parm9], 
+                                              [cs.camFarRight.parm10, cs.camFarRight.parm2, cs.camFarRight.parm1, cs.camFarRight.parm3, cs.camFarRight.parm4, cs.camFarRight.parm5, cs.camFarRight.parm7, cs.camFarRight.parm9],
+                                              [cs.camLeft.parm10,     cs.camLeft.parm2,     cs.camLeft.parm1,     cs.camLeft.parm3,     cs.camLeft.parm4,     cs.camLeft.parm5,     cs.camLeft.parm7,     cs.camLeft.parm9],    
+                                              [cs.camRight.parm10,    cs.camRight.parm2,    cs.camRight.parm1,    cs.camRight.parm3,    cs.camRight.parm4,    cs.camRight.parm5,    cs.camRight.parm7,    cs.camRight.parm9]),axis=0), dtype=float)
+      profiler.checkpoint('process_inputs2')
+
+  l_prob =     min(1, max(0, cs.camLeft.parm4 / 127))
+  r_prob =     min(1, max(0, cs.camRight.parm4 / 127))
+  lr_prob =    (l_prob + r_prob) - l_prob * r_prob
+
+  if len(vehicle_array) >= round(history_rows[-1]*6.6666667):
+
+    vehicle_array = vehicle_array[-round(history_rows[-1]*6.66666667):]
+    vehicle_input = np.array([[vehicle_array],[vehicle_array]])
+
+    profiler.checkpoint('process_inputs1')
+
+    vehicle_input[:,:,:,(cal_col[0] == 1)] -= calibration[0]
+    camera_input[(cal_col[1] == 1)] -= calibration[1]
+
+    profiler.checkpoint('calibrate')
+
+    lo_res_data[:,:,:-1,:] = lo_res_data[:,:,1:,:]
+    hi_res_data = np.clip(vehicle_scaler * vehicle_input, -1, 1)
+
+    rate_adjustment = np.interp(cs.vEgo, [0., 40.], [speed_factor, 1.00])
+    hi_res_data[0,:,:,:] *= np.array([[[rate_adjustment, 1.0, rate_adjustment, rate_adjustment, rate_adjustment, rate_adjustment, rate_adjustment, 1.0 , 1.0, 1.0, rate_adjustment, rate_adjustment ]]])
+    profiler.checkpoint('process_inputs1')
+
+    camera_input[-32:] *= camera_scaler
+    lo_res_data[:,:,-1,:6] = hi_res_data[:,:,-1,6:]
+    lo_res_data[:,:,-1,6:] = camera_input
+
+    profiler.checkpoint('scale1')
+
+    model_output = models[0]([hi_res_data[0,:,-round(history_rows[0]*6.6666667):,:6], lo_res_data[0,:,-history_rows[0]:,:-16], lo_res_data[0,:,-history_rows[0]:,-16:-8], lo_res_data[0,:,-history_rows[0]:,-8:], fingerprint, \
+                              hi_res_data[1,:,-round(history_rows[1]*6.6666667):,:6], lo_res_data[1,:,-history_rows[1]:,:-16], lo_res_data[1,:,-history_rows[1]:,-16:-8], lo_res_data[1,:,-history_rows[1]:,-8:], fingerprint])
+
+    profiler.checkpoint('predict')
+
+    descaled_output = np.array([output_scaler * np.array(model_output[0][0]), output_scaler * np.array(model_output[1][0])])
+    
+    profiler.checkpoint('scale2')
+
+    if use_discrete_angle:
+      fast_angles = angle_factor * descaled_output[:,:,:angle_speed_count] + calibration[0][0]
+      '''if angle_limit < 1: 
+        relative_angles = angle_factor * advanceSteer * (descaled_output[:,-1,:,:angle_speed_count] - descaled_output[:,-1,0,:angle_speed_count]) + cs.steeringAngle
+        fast_angles = np.clip(fast_angles, relative_angles - angle_limit, relative_angles + angle_limit)'''
+    else:
+      fast_angles = angle_factor * advanceSteer * (descaled_output[:,:,:angle_speed_count] - descaled_output[:,0,:angle_speed_count]) + cs.steeringAngle
+      '''if angle_limit < 1 or abs(cs.steeringAngle) > 30: 
+        discrete_angles = angle_factor * descaled_output[:,-1,:,:angle_speed_count] + calibration[0][0]
+        fast_angles = np.clip(fast_angles, discrete_angles - angle_limit, discrete_angles + angle_limit)'''
+
+    fast_angles = [np.transpose(fast_angles[0]), np.transpose(fast_angles[1])]
+    
+    if lr_prob > 0:
+      model_index = min(1, int(abs(fast_angles[1][10,8] + model_bias[5]) * model_factor))
+  
+    calc_center[model_index] = np.array(tri_blend(l_prob, r_prob, lr_prob, descaled_output[model_index,:,angle_speed_count::3], minimize=use_minimize))
+    if model_index == 0:
+      angle_plan = np.clip(fast_angles[0], fast_angles[1] + model_bias - accel_limit, fast_angles[1] + model_bias + accel_limit)
+      
+      if lr_prob > 0: smooth_center = calc_center[0][0,:,0]
+    else:
+      angle_plan = np.clip(fast_angles[1] + model_bias, angle_plan - accel_limit, angle_plan + accel_limit)
+      
+      if lr_prob > 0: smooth_center += (((lr_prob * (calc_center[1][0,:,0] + center_bias) + (1 - lr_prob) * smooth_center) - smooth_center) / max(1, min(15, 2 * (abs(cs.steeringRate) - 0))))
+    
+    future_steering = cs.steeringAngle + cs.steeringRate * projected_rate
+    angle_plan = np.clip(angle_plan, future_steering - accel_limit, future_steering + accel_limit)
+
+    profiler.checkpoint('process')
+
+    path_send.pathPlan.centerCompensation = 0
+    path_send.pathPlan.angleSteers = float(angle_plan[0][5])
+    path_send.pathPlan.fastAngles = [[float(x) - angle_bias for x in y] for y in angle_plan]
+    path_send.pathPlan.laneWidth = float(lane_width + width_trim)
+    path_send.pathPlan.angleOffset = float(calibration[0][0])
+    path_send.pathPlan.angleBias = angle_bias
+    path_send.pathPlan.modelIndex = model_index
+    path_send.pathPlan.paramsValid = calibrated
+    if model_index == 0:
+      path_send.pathPlan.cPoly = [float(x) for x in smooth_center]
+      path_send.pathPlan.lPoly = [float(x) for x in (calc_center[0][1,:,0] + 0.5 * lane_width)]
+      path_send.pathPlan.rPoly = [float(x) for x in (calc_center[0][2,:,0] - 0.5 * lane_width)]
+    else:
+      path_send.pathPlan.cPoly = [float(x) for x in smooth_center]
+      path_send.pathPlan.lPoly = [float(x) for x in (calc_center[1][1,:,0] + 0.5 * lane_width)]
+      path_send.pathPlan.rPoly = [float(x) for x in (calc_center[1][2,:,0] - 0.5 * lane_width)]
+    path_send.pathPlan.lProb = float(l_prob)
+    path_send.pathPlan.rProb = float(r_prob)
+    path_send.pathPlan.cProb = float(lr_prob)
+    path_send.pathPlan.canTime = cs.canTime
+    path_send.pathPlan.sysTime = cs.sysTime
+    gernPath.send(path_send.to_bytes())
+
+    profiler.checkpoint('send')
+    path_send = log.Event.new_message()
+    path_send.init('pathPlan')
+ 
+    max_width_step = 0.05 * cs.vEgo * l_prob * r_prob
+    lane_width = max(570, lane_width - max_width_step * 2, min(1200, lane_width + max_width_step, cs.camLeft.parm2 - cs.camRight.parm2))
+
+    steer_override_timer -= 1
+    if model_index == 0 and steer_override_timer < 0 and abs(cs.steeringRate) < 3 and abs(cs.steeringAngle - calibration[0][0]) < 3 and cs.torqueRequest != 0 and l_prob > 0 and r_prob > 0 and cs.vEgo > 10 and (abs(cs.steeringTorque) < 300 or ((cs.steeringTorque < 0) == (calc_center[0][0][3,0] < 0))):
+      if calc_center[0][0,5,0] > 0:
+        angle_bias -= (0.00001 * cs.vEgo)
+      elif calc_center[0][0,5,0] < 0:
+        angle_bias += (0.00001 * cs.vEgo)
+  
+      calc_center[1] = np.array(tri_blend(l_prob, r_prob, lr_prob, descaled_output[1,:,angle_speed_count::3], minimize=use_minimize))
+
+      model_bias += (0.00001 * cs.vEgo * lr_prob * (fast_angles[0][5,:] - fast_angles[1][5,:] - model_bias))
+      center_bias += (0.00001 * cs.vEgo * lr_prob * (calc_center[0][0,:,0] - calc_center[1][0,:,0] - center_bias))
+
+      if calc_center[1][1,0,0] > calc_center[1][2,0,0]:	
+        width_trim += 1	
+      else:	
+        width_trim -= 1	
+      width_trim = max(-200, min(width_trim, 0))
+
+      profiler.checkpoint('bias')
+      
+    elif model_index == 0 and abs(cs.steeringTorque) > 300 and (cs.steeringTorque < 0) != calc_center[0][0,3,0] < 0:
+      #print("  steering pressed: %d   driver direction: %d   model direction: %d   driver opposing: %d" % (cs.steeringPressed, 1 if cs.steeringTorque > 0 else -1, 1 if calc_center[0][0][3,0] > 0 else -1, 1 if (cs.steeringTorque < 0) != (calc_center[0][0][3,0] < 0) else 0))
+      # Prevent angle_bias adjustment for 3 seconds after driver opposes the model
+      steer_override_timer = 45
+
+    frame += 1
+    distance_driven += cs.vEgo 
+
+    if cs.vEgo > 10 and abs(cs.steeringAngle - calibration[0][0]) <= 3 and abs(cs.steeringRate) < 3 and l_prob > 0 and r_prob > 0:
+      cal_factor = update_calibration(calibration, [vehicle_input[-1,-1,-1], camera_input], cal_col, cs)
+      profiler.checkpoint('calibrate')
+
+    if frame % 60 == 0:
+      print('lane_width: %0.1f angle bias: %0.2f  distance_driven:  %0.2f   center: %0.1f  l_prob:  %0.2f  r_prob:  %0.2f  l_offset:  %0.2f  r_offset:  %0.2f  model_angle:  %0.2f  model_center_offset:  %0.2f  model exec time:  %0.4fs  adjusted_speed:  %0.1f' % (lane_width, angle_bias, distance_driven, calc_center[0][0][-1], l_prob, r_prob, cs.camLeft.parm2, cs.camRight.parm2, descaled_output[1,1,0], descaled_output[1,1,1], execution_time_avg, max(10, rate_adjustment * cs.vEgo)))
+
+    if ((cs.vEgo < 10 and not cs.cruiseState.enabled) or not calibrated) and distance_driven > next_params_distance:
+      next_params_distance = distance_driven + 133000
+      print(np.round(calibration[0],2))
+      if calibrated:
+        put_nonblocking("CalibrationParams", json.dumps({'calibration': list(np.concatenate((calibration))),'lane_width': lane_width,'angle_bias': angle_bias, 'center_bias': list(center_bias), 'model_bias': list(model_bias)}))
+      else:
+        params.put("CalibrationParams", json.dumps({'calibration': list(np.concatenate((calibration))),'lane_width': lane_width,'angle_bias': angle_bias, 'center_bias': list(center_bias), 'model_bias': list(model_bias)}))
+      #params = None
+      calibrated = True
+      profiler.checkpoint('save_cal')
+
+    # TODO: replace kegman_conf with params!
+    if frame % 100 == 0:
+      (mode, ino, dev, nlink, uid, gid, size, atime, mtime, kegtime) = os.stat(os.path.expanduser('~/kegman.json'))
+      if kegtime != kegtime_prev:
+        kegtime_prev = kegtime
+        kegman = kegman_conf()  
+        advanceSteer = 1.0 + max(0, float(kegman.conf['advanceSteer']))
+        angle_factor = float(kegman.conf['angleFactor'])
+        steer_factor = float(kegman.conf['steerFactor'])
+        angle_speed = min(5, max(0, int(10 * float(kegman.conf['polyReact']))))
+        use_discrete_angle = True if float(kegman.conf['discreteAngle']) > 0 else False
+        angle_limit = abs(float(kegman.conf['discreteAngle']))
+        use_minimize = True if kegman.conf['useMinimize'] == '1' else False
+        first_model = max(0, min(len(models)-1, int(float(kegman.conf['firstModel']))))
+        last_model = max(first_model, min(len(models)-1, int(float(kegman.conf['lastModel']))))
+        model_factor = abs(float(kegman.conf['modelFactor']))
+        speed_factor = abs(float(kegman.conf['speedFactor']))
+        width_factor = abs(float(kegman.conf['widthFactor']))
+        wiggle_angle = abs(float(kegman.conf['wiggleAngle']))
+        accel_limit = max(0, abs(float(kegman.conf['accelLimit'])) * 6.7) * np.arange(15, dtype=np.float)
+        lateral_factor = abs(float(kegman.conf['lateralFactor']))
+        yaw_factor = abs(float(kegman.conf['yawFactor']))
+    
+      profiler.checkpoint('kegman')
+        
+    execution_time_avg += (max(0.0001, time_factor) * ((time.time() - start_time) - execution_time_avg))
+    time_factor *= 0.96
+
+    if frame % 100 == 0 and profiler.enabled:
+      profiler.display()
+      profiler.reset(True)