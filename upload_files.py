--- conflicted
+++ resolved
@@ -1,105 +1,99 @@
-#!/usr/bin/env python
-from os import path
-from datetime import datetime
-import zmq
-import time
-import os
-import json
-import numpy as np
-import requests
-import sys 
-import gc
-from selfdrive.kegman_conf import kegman_conf
-from common.params import Params
-if len(sys.argv) < 2 or sys.argv[1] == 0:
-  destination = "gernstation.synology.me"
-  min_time = 0  #(time.time() - 72 * 60 * 60) * 1000
-elif sys.argv[1] == '1':
-  min_time = 0
-  destination = "192.168.1.2"
-print("using %s" % destination)
-
-kegman = kegman_conf()
-do_import_local = True if kegman.conf['useLocalImport'] == "1" else False
-print("useLocalImport = ", do_import_local)
-params = Params()
-user_id =  str(params.get("PandaDongleId"))
-user_id = user_id.replace("'","")
-identifier = np.random.randint(0, high=10000)
-context = zmq.Context()
-dataPush = context.socket(zmq.PUSH)
-dataPush.connect("tcp://" + destination + ":8593")
-start_time = time.time() * 1000 #- 24 * 60 * 60 * 1000
-dataSub = context.socket(zmq.SUB)
-dataSub.connect("tcp://" + destination + ":8602")
-dataSub.setsockopt_string(zmq.SUBSCRIBE, str(identifier))   #, user_id)
-
-next_time = time.time()
-limit = 7000000
-recordcount = 0
-max_limit = 5000
-
-directory = os.fsencode('/data/upload')
-file_data = {"user_id": str(params.get("PandaDongleId")), "file_name": "", "file_content": "", "identifier": identifier}
-file_list = []
-
-upload_list = os.listdir('/data/upload/')
-file_count = 0
-for file in upload_list:
-  filename = os.fsdecode(file) 
-  if filename.endswith(".dat"): file_count += 1
-print("Total files to upload: %d" % file_count)
-for file in upload_list: 
-  filename = os.fsdecode(file)
-  if filename.endswith(".dat"): 
-    #print(directory, filename)
-    with open(os.path.join('/data/upload/', filename)) as myfile:
-      inString = myfile.read()
-      if len(inString) > 0:
-        file_data.update({"file_name": filename, "file_content": inString.replace('carState', user_id)})
-        file_list.append(filename)
-        dataPush.send_string(json.dumps(file_data))
-        print("characters sent: %d" % len(inString))
-        if do_import_local:
-          try:
-            r = requests.post('http://localhost:8086/write?db=carDB&precision=ms', data=inString)
-            print(r)
-          except:
-            r = requests.post('http://localhost:8086/query?q=CREATE DATABASE carDB')
-<<<<<<< HEAD
-            time.sleep(1)
-            r = requests.post('http://localhost:8086/write?db=carDB&precision=ms', data=inString)
-=======
-            #time.sleep(1)
-            r = requests.post('http://localhost:8086/write?db=carDB&%sprecision=ms', data=inString)
->>>>>>> 7016c9c8
-            print(r)
-        #time.sleep(1)
-        if len(file_list) > 5:
-          #print(dataSub.recv_string())
-          reply = dataSub.recv_multipart()
-          time.sleep(1)
-          return_data = json.loads(reply[1])
-          file_to_delete = file_list.pop(file_list.index(return_data['filename']))
-          if return_data['statuscode'] == 204:
-            print("successfully processed: %s  files remaining: %d" % (file_to_delete, file_count))
-            #os.rename('/data/upload/%s' % file_to_delete, '/data/upload/%s' % file_to_delete.replace('.dat','.bak'))
-            os.remove('/data/upload/%s' % file_to_delete)
-          else:
-            print(" Oops!  status_code: %s    NOT successful with file: %s" % (str(return_data['statuscode']), file_to_delete))
-      else:
-        os.remove('/data/upload/%s' % filename)
-        print("empty file deleted:  %s" % filename)
-      file_count -= 1
-
-for i in range(len(file_list)):
-  reply = dataSub.recv_multipart()
-  return_data = json.loads(reply[1])
-  file_to_delete = file_list.pop(file_list.index(return_data['filename']))
-  if return_data['statuscode'] == 204:
-    print("successfully processed: %s" % (file_to_delete))
-    #os.rename('/data/upload/%s' % file_to_delete, '/data/upload/%s' % file_to_delete.replace('.dat','.bak'))
-    os.remove('/data/upload/%s' % file_to_delete)
-  else:
-    print(" Oops!  status_code: %s    NOT successful with file: %s" % (str(return_data['statuscode']), file_to_delete))
-        #time.sleep(10)
+#!/usr/bin/env python
+from os import path
+from datetime import datetime
+import zmq
+import time
+import os
+import json
+import numpy as np
+import requests
+import sys 
+import gc
+from selfdrive.kegman_conf import kegman_conf
+from common.params import Params
+if len(sys.argv) < 2 or sys.argv[1] == 0:
+  destination = "gernstation.synology.me"
+  min_time = 0  #(time.time() - 72 * 60 * 60) * 1000
+elif sys.argv[1] == '1':
+  min_time = 0
+  destination = "192.168.1.2"
+print("using %s" % destination)
+
+kegman = kegman_conf()
+do_import_local = True if kegman.conf['useLocalImport'] == "1" else False
+print("useLocalImport = ", do_import_local)
+params = Params()
+user_id =  str(params.get("PandaDongleId"))
+user_id = user_id.replace("'","")
+identifier = np.random.randint(0, high=10000)
+context = zmq.Context()
+dataPush = context.socket(zmq.PUSH)
+dataPush.connect("tcp://" + destination + ":8593")
+start_time = time.time() * 1000 #- 24 * 60 * 60 * 1000
+dataSub = context.socket(zmq.SUB)
+dataSub.connect("tcp://" + destination + ":8602")
+dataSub.setsockopt_string(zmq.SUBSCRIBE, str(identifier))   #, user_id)
+
+next_time = time.time()
+limit = 7000000
+recordcount = 0
+max_limit = 5000
+
+directory = os.fsencode('/data/upload')
+file_data = {"user_id": str(params.get("PandaDongleId")), "file_name": "", "file_content": "", "identifier": identifier}
+file_list = []
+
+upload_list = os.listdir('/data/upload/')
+file_count = 0
+for file in upload_list:
+  filename = os.fsdecode(file) 
+  if filename.endswith(".dat"): file_count += 1
+print("Total files to upload: %d" % file_count)
+for file in upload_list: 
+  filename = os.fsdecode(file)
+  if filename.endswith(".dat"): 
+    #print(directory, filename)
+    with open(os.path.join('/data/upload/', filename)) as myfile:
+      inString = myfile.read()
+      if len(inString) > 0:
+        file_data.update({"file_name": filename, "file_content": inString.replace('carState', user_id)})
+        file_list.append(filename)
+        dataPush.send_string(json.dumps(file_data))
+        print("characters sent: %d" % len(inString))
+        if do_import_local:
+          try:
+            r = requests.post('http://localhost:8086/write?db=carDB&precision=ms', data=inString)
+            print(r)
+          except:
+            r = requests.post('http://localhost:8086/query?q=CREATE DATABASE carDB')
+            r = requests.post('http://localhost:8086/write?db=carDB&%sprecision=ms', data=inString)
+            print(r)
+        #time.sleep(1)
+        if len(file_list) > 5:
+          #print(dataSub.recv_string())
+          reply = dataSub.recv_multipart()
+          time.sleep(1)
+          return_data = json.loads(reply[1])
+          file_to_delete = file_list.pop(file_list.index(return_data['filename']))
+          if return_data['statuscode'] == 204:
+            print("successfully processed: %s  files remaining: %d" % (file_to_delete, file_count))
+            #os.rename('/data/upload/%s' % file_to_delete, '/data/upload/%s' % file_to_delete.replace('.dat','.bak'))
+            os.remove('/data/upload/%s' % file_to_delete)
+          else:
+            print(" Oops!  status_code: %s    NOT successful with file: %s" % (str(return_data['statuscode']), file_to_delete))
+      else:
+        os.remove('/data/upload/%s' % filename)
+        print("empty file deleted:  %s" % filename)
+      file_count -= 1
+
+for i in range(len(file_list)):
+  reply = dataSub.recv_multipart()
+  return_data = json.loads(reply[1])
+  file_to_delete = file_list.pop(file_list.index(return_data['filename']))
+  if return_data['statuscode'] == 204:
+    print("successfully processed: %s" % (file_to_delete))
+    #os.rename('/data/upload/%s' % file_to_delete, '/data/upload/%s' % file_to_delete.replace('.dat','.bak'))
+    os.remove('/data/upload/%s' % file_to_delete)
+  else:
+    print(" Oops!  status_code: %s    NOT successful with file: %s" % (str(return_data['statuscode']), file_to_delete))
+        #time.sleep(10)